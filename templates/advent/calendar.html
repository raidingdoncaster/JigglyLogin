{% extends "base.html" %}
{# Edit advent/config/advent_2025.json to change stamps/messages, then reuse this template for player routes later. #}

{% block page_settings %}
  {% set container_class = 'is-wide advent-page' %}
  <style>
    body {
      background: #020815 url("{{ url_for('static', filename='advent/advent25bg.png') }}") center top / cover fixed no-repeat;
      color: #fff;
    }
.advent-page {
  --container-max: 1120px;
  background: rgba(3, 8, 18, 0.82) url("{{ url_for('static', filename='advent/advent25bg.png') }}") center top / cover no-repeat;
  border-radius: 32px;
  border: 1px solid rgba(255, 255, 255, 0.08);
  box-shadow: 0 35px 80px rgba(0, 0, 0, 0.55);
  padding: 26px clamp(18px, 4vw, 36px) 90px;
  backdrop-filter: blur(6px);
}
@media (max-width: 720px) {
  body {
    background-attachment: scroll;
  }
  .advent-page {
    border-radius: 22px;
    padding-bottom: 110px;
  }
}
  </style>
{% endblock %}

{% block content %}
{% set is_test_mode = admin_mode|default(False) %}
{% set open_endpoint = open_endpoint | default('admin_advent.open_day', true) %}
{% set stats_percent = (((opened_count | default(0)) / (total_days | default(1))) * 100) | round(0, 'floor') %}

{% macro advent_quest_icon(slug) -%}
  {% if slug == 'digital-code' -%}
    <svg viewBox="0 0 48 48" role="img" aria-hidden="true">
      <rect x="5" y="10" width="38" height="28" rx="6" fill="url(#ticketGradient-{{ slug }})" stroke="rgba(255,255,255,0.5)" stroke-width="2"></rect>
      <path d="M9 15h30" stroke="rgba(255,255,255,0.3)" stroke-width="2" stroke-linecap="round"></path>
      <path d="M9 33h30" stroke="rgba(255,255,255,0.3)" stroke-width="2" stroke-linecap="round"></path>
      <circle cx="18" cy="24" r="4" fill="#fff5e1"></circle>
      <path d="M15 24h6" stroke="#f25c54" stroke-width="2" stroke-linecap="round"></path>
      <path d="M22 19l14 10" stroke="#ffd166" stroke-width="2.4" stroke-linecap="round"></path>
      <defs>
        <linearGradient id="ticketGradient-{{ slug }}" x1="5" y1="10" x2="40" y2="38" gradientUnits="userSpaceOnUse">
          <stop stop-color="#ff8a00"/>
          <stop offset="1" stop-color="#ff3d7f"/>
        </linearGradient>
      </defs>
    </svg>
  {% elif slug == 'charizard-medal' -%}
    <svg viewBox="0 0 48 48" role="img" aria-hidden="true">
      <circle cx="24" cy="24" r="18" fill="url(#medalGradient-{{ slug }})" stroke="rgba(255,255,255,0.4)" stroke-width="2"></circle>
      <path d="M24 13l3 6 6 .5-4.5 4 1.3 6.5-5.8-3.4-5.8 3.4 1.3-6.5-4.5-4 6-.5z" fill="#fff4d6"></path>
      <path d="M20 6l4 8 4-8" stroke="#ff9f43" stroke-width="3" stroke-linecap="round"></path>
      <defs>
        <radialGradient id="medalGradient-{{ slug }}" cx="0" cy="0" r="1" gradientTransform="translate(24 24) scale(18)" gradientUnits="userSpaceOnUse">
          <stop stop-color="#ffe27d"/>
          <stop offset="1" stop-color="#ffb347"/>
        </radialGradient>
      </defs>
    </svg>
  {% else -%}
    <svg viewBox="0 0 48 48" role="img" aria-hidden="true">
      <circle cx="24" cy="24" r="20" fill="rgba(255,255,255,0.15)" stroke="rgba(255,255,255,0.3)" stroke-width="2"></circle>
    </svg>
  {% endif -%}
{%- endmacro %}
<div class="advent-scene">
  <div class="advent-hero-logo">
    <img src="{{ url_for('static', filename='advent/advent25logo.png') }}" alt="Advent Calendar 2025">
  </div>
  <p class="advent-tag advent-tagline">25 DAYS OF RDAB CHEER</p>

  {% if is_test_mode %}
    <div class="admin-header advent-header">
      <div class="header-text">
        <p class="advent-tag">RDAB Live Event</p>
        <h1>🎄 Advent Calendar (Test Mode)</h1>
        <p>Effective day: <strong>{{ effective_day }}</strong>{% if day_override %} (override active){% endif %}</p>
        <div class="advent-controls">
          <p>Use <code>?day_override=&lt;1-25&gt;</code> on the URL to simulate different December days.</p>
        </div>
      </div>
    </div>
  {% endif %}

  <div class="advent-back-link">
    <a href="{{ url_for('dashboard') }}">← Back to Dashboard</a>
  </div>

  <div class="advent-progress-card">
    <div>
      <p class="progress-label">Doors opened</p>
      <p class="progress-value" data-advent-progress-text><strong>{{ opened_count }}</strong> / {{ total_days }} doors</p>
    </div>
    <div class="advent-progress-bar">
      <div data-advent-progress-fill style="width: {{ stats_percent }}%"></div>
    </div>
  </div>

  <div class="advent-intro-grid">
    <div class="advent-intro-copy">
      <div class="advent-quests-pill">
        <div>
          <p class="advent-pill-title">Advent Quests</p>
          <p class="advent-pill-copy">Trainers can open one door per day to collect digital passport stamps — up to 25 can be claimed across the event period.</p>
        </div>
      </div>
    </div>
    <div class="advent-intro-sidecard">
      <p class="sidecard-eyebrow">Event Window</p>
      <p class="sidecard-heading">1 Dec → 26 Dec</p>
      <p class="sidecard-copy">Doors open daily at 00:01 (UK). Unlock them before the next day to stay on track. If you miss a day, you</p>
    </div>
  </div>

  <div class="advent-feature-widgets">
    <article
      class="advent-feature-card"
      data-quest-trigger="digital"
      data-quest-title="Digital Code Quest"
      data-quest-image="{{ url_for('static', filename='advent/digitalcode.png') }}"
      data-quest-body="Open any 12 Advent doors to receive a digital code containing 1× Premium Battle Pass, 1× Star Piece, 1× Incubator, and 1× Lure Module."
    >
      <img src="{{ url_for('static', filename='advent/digitalcode.png') }}" alt="Digital code quest">
      <p>Digital Code Quest</p>
    </article>
    <article
      class="advent-feature-card"
      data-quest-trigger="charizard"
      data-quest-title="Christmas Charizard Quest"
      data-quest-image="{{ url_for('static', filename='advent/charizardplush.png') }}"
      data-quest-body="Open all 25 doors to enter the Holiday Charizard plushie raffle. Every finisher also unlocks the Advent 25 community medal once it is released."
    >
      <img src="{{ url_for('static', filename='advent/charizardplush.png') }}" alt="Christmas Charizard quest">
      <p>Christmas Charizard Quest</p>
    </article>
  </div>

  <div class="advent-quest-modal" data-quest-modal hidden>
    <div class="advent-quest-modal__backdrop" data-quest-modal-close></div>
    <div class="advent-quest-modal__dialog" role="dialog" aria-modal="true" aria-labelledby="quest-modal-title">
      <button type="button" class="advent-quest-modal__close" data-quest-modal-close>&times;</button>
      <h3 id="quest-modal-title" data-quest-modal-title></h3>
      <p data-quest-modal-body></p>
    </div>
  </div>

  <details class="advent-rules">
    <summary>Advent Calendar 2025 — Rules of Play</summary>
    <ul>
      <li>The calendar runs from 1 December at 00:01 (UK) through 26 December at 23:59.</li>
      <li>You may open today’s door and, if needed, catch up on yesterday’s — earlier doors remain locked if you miss them, so don't miss out!</li>
      <li>Digital codes are awarded instantly via the RDAB inbox when the 12-day quest completes. Watch for the inbox notification.</li>
      <li>The Charizard plushie draw happens on 27 December; one qualifying trainer is selected at random and notified via the RDAB inbox. Results will be posted on Campfire.</li>
      <li>If the Community Medals feature is not released by 25 December, every 'Advent 25' medal awardee will receive the medal the moment the feature launches.</li>
    </ul>
  </details>

  {% set opened_days = state.opened_days %}
  {% set openable_day = state.openable_day %}

<<<<<<< HEAD
  <div
    class="advent-grid compact"
    data-stamp-base="{{ url_for('static', filename='advent/') }}"
    data-day-override="{{ day_override or '' }}"
  >
    {% for day in range(1, 26) %}
      {% set day_config = config.get(day) %}
      {% set opened = day in opened_days %}
      {% set is_openable = day == openable_day %}
      <div
        class="advent-cell{% if opened %} is-opened{% elif is_openable %} is-openable{% else %} is-locked{% endif %}"
        data-day="{{ day }}"
        data-open-url="{{ url_for(open_endpoint, day=day) }}"
      >
        <div class="advent-lights" aria-hidden="true">
          {% for idx in range(1, 11) %}
            <span class="advent-light" style="--light-index: {{ idx }}"></span>
          {% endfor %}
        </div>
        <div class="advent-day-label">
          <span>Day {{ "%02d"|format(day) }}</span>
          <span class="advent-badge{% if is_openable %} is-today{% endif %}">
            {% if opened %}
              ✨
=======
  <div class="advent-grid-wrapper">
    <div
      class="advent-grid compact"
      data-stamp-base="{{ url_for('static', filename='advent/') }}"
      data-day-override="{{ day_override or '' }}"
    >
      {% for day in range(1, 26) %}
        {% set day_config = config.get(day) %}
        {% set opened = day in opened_days %}
        {% set is_openable = day in openable_days %}
        <div
          class="advent-cell{% if opened %} is-opened{% elif is_openable %} is-openable{% else %} is-locked{% endif %}"
          data-day="{{ day }}"
          data-open-url="{{ url_for(open_endpoint, day=day) }}"
        >
          <div class="advent-lights" aria-hidden="true">
            {% for idx in range(1, 11) %}
              <span class="advent-light" style="--light-index: {{ idx }}"></span>
            {% endfor %}
          </div>
          <div class="advent-day-label">
            <span>Day {{ "%02d"|format(day) }}</span>
            <span class="advent-badge{% if is_openable %} is-today{% endif %}">
              {% if opened %}
                ✨
              {% elif is_openable %}
                ★
              {% else %}
                &nbsp;
              {% endif %}
            </span>
          </div>

          <div class="advent-cell-content">
            {% if opened and day_config %}
              <img src="{{ url_for('static', filename='advent/' ~ day_config.stamp_png) }}" alt="Stamp for day {{ day }}">
              <button
                type="button"
                class="message-btn"
                data-day="{{ day }}"
                data-message="{{ day_config.message|e }}"
                data-stamp="{{ url_for('static', filename='advent/' ~ day_config.stamp_png) }}"
              >
                View quote
              </button>
              <small class="advent-status">Opened</small>
>>>>>>> c0da1529
            {% elif is_openable %}
              <form class="open-day-form" method="POST" action="{{ url_for(open_endpoint, day=day) }}">
                {% if day_override %}
                  <input type="hidden" name="day_override" value="{{ day_override }}">
                {% endif %}
                <button type="submit" data-day="{{ day }}">Open</button>
              </form>
              <small class="advent-hint">Ready to unlock</small>
            {% else %}
              <div class="advent-placeholder">🔒</div>
              <small class="advent-status">Locked</small>
            {% endif %}
          </div>
        </div>
      {% endfor %}
    </div>
    <div class="advent-tree-sidepiece" aria-hidden="true">
      <div class="tree"></div>
      <div class="tree-shadow"></div>
    </div>
  </div>

  <div class="advent-modal" id="advent-modal" hidden>
    <div class="advent-modal__backdrop"></div>
    <div class="advent-modal__dialog" role="dialog" aria-modal="true" aria-labelledby="advent-modal-day">
      <button type="button" class="advent-modal__close" aria-label="Close">&times;</button>
      <div class="advent-modal__body">
        <p class="advent-modal__eyebrow">Advent stamp acquired</p>
        <img id="advent-modal-stamp" alt="Advent stamp" hidden>
        <h2 id="advent-modal-day"></h2>
        <p id="advent-modal-message"></p>
      </div>
    </div>
  </div>
</div>

{% if not is_test_mode %}
  <div class="advent-floating-bar" data-advent-floating-bar>
    <button class="advent-floating-bar__quests" type="button" data-advent-quests-toggle aria-expanded="false">
      Advent Quests
    </button>
    <button class="advent-floating-bar__top" type="button" data-advent-scrolltop aria-label="Back to top">🎄</button>
  </div>

  <div class="advent-quests-drawer" data-advent-quests-drawer hidden>
    <div class="advent-quests-drawer__backdrop" data-advent-quests-close aria-hidden="true"></div>
    <div class="advent-quests-drawer__panel" role="dialog" aria-labelledby="advent-quests-title" aria-modal="true">
      <div class="advent-quests-drawer__header">
        <h3 id="advent-quests-title">Advent Quests</h3>
        <button class="advent-quests-drawer__close" type="button" data-advent-quests-close aria-label="Close Advent quests">&times;</button>
      </div>
      <p class="advent-quests-subtitle">Complete these seasonal challenges to unlock extra cheer.</p>
      <div class="advent-quests-list" data-advent-quests-list>
        {% for quest in quests %}
          <article class="advent-quest-card{% if quest.completed %} is-complete{% endif %}" data-quest-id="{{ quest.id }}">
            <div class="advent-quest-card__icon" aria-hidden="true">
              <img src="{% if quest.id == 'quest_12_doors' %}{{ url_for('static', filename='advent/digitalcode.png') }}{% else %}{{ url_for('static', filename='advent/charizardplush.png') }}{% endif %}" alt="">
            </div>
            <div class="advent-quest-card__meta">
              <p class="advent-quest-card__title">{{ quest.title }}</p>
              <p class="advent-quest-card__reward">{{ quest.reward }}</p>
            </div>
            <p class="advent-quest-card__description">{{ quest.description }}</p>
            <div
              class="advent-quest-card__progress"
              role="progressbar"
              aria-valuemin="0"
              aria-valuemax="{{ quest.target_days }}"
              aria-valuenow="{{ quest.progress_days }}"
              data-quest-progress
            >
              <div data-quest-progress-fill style="width: {{ quest.percent }}%"></div>
            </div>
            <p class="advent-quest-card__status">
              <span data-quest-status-text>{{ quest.progress_days }} / {{ quest.target_days }} doors</span>
              <span class="advent-quest-card__badge"{% if not quest.completed %} hidden{% endif %} data-quest-badge>Completed</span>
            </p>
          </article>
        {% endfor %}
      </div>
    </div>
  </div>
  <div class="advent-snow-layer" id="advent-snow-layer" aria-hidden="true"></div>
{% endif %}

<style>
.advent-scene {
  position: relative;
  padding: 24px;
  border-radius: 28px;
  background: linear-gradient(145deg, #012d3b, #045a4a 35%, #77000f 100%);
  color: #fff;
  overflow: hidden;
  box-shadow: 0 20px 45px rgba(0, 0, 0, 0.35);
}
.advent-scene::before,
.advent-scene::after {
  content: "";
  position: absolute;
  top: -20%;
  left: 0;
  width: 200%;
  height: 200%;
  pointer-events: none;
  background-image: radial-gradient(#ffffff 1px, transparent 1px);
  background-size: 180px 180px;
  opacity: 0.35;
  animation: snowfall 18s linear infinite;
}
.advent-scene::after {
  animation-duration: 30s;
  opacity: 0.5;
  filter: blur(1px);
}
.advent-back-link {
  display: flex;
  justify-content: flex-end;
  margin: 12px 0 18px;
}
.advent-back-link a {
  display: inline-flex;
  align-items: center;
  gap: 6px;
  padding: 10px 22px;
  border-radius: 999px;
  background: rgba(255, 255, 255, 0.16);
  color: #fff;
  font-weight: 600;
  letter-spacing: 0.02em;
  text-decoration: none;
  border: 1px solid rgba(255, 255, 255, 0.25);
  box-shadow: 0 10px 20px rgba(0, 0, 0, 0.25);
  transition: background 0.2s ease, transform 0.2s ease;
}
.advent-back-link a:hover {
  background: rgba(255, 255, 255, 0.3);
  transform: translateY(-2px);
}
.advent-hero-logo {
  width: 100%;
  border-radius: 28px;
  overflow: hidden;
  border: 1px solid rgba(255, 255, 255, 0.15);
  margin-bottom: 24px;
  background: rgba(6, 12, 28, 0.65);
  box-shadow: inset 0 0 120px rgba(255, 255, 255, 0.05), 0 25px 60px rgba(0, 0, 0, 0.45);
}
.advent-hero-logo img {
  width: 100%;
  height: auto;
  display: block;
}
.advent-progress-card {
  background: rgba(255, 255, 255, 0.08);
  border-radius: 18px;
  padding: 16px 18px;
  border: 1px solid rgba(255, 255, 255, 0.18);
  display: flex;
  flex-direction: column;
  gap: 8px;
  margin-bottom: 12px;
}
.progress-label {
  margin: 0;
  letter-spacing: 0.2em;
  text-transform: uppercase;
  font-size: 0.74rem;
  color: rgba(255, 255, 255, 0.7);
}
.progress-value {
  margin: 0;
  font-size: 1.1rem;
}
.advent-progress-bar {
  height: 6px;
  border-radius: 999px;
  background: rgba(255, 255, 255, 0.18);
  overflow: hidden;
}
.advent-progress-bar div {
  height: 100%;
  background: linear-gradient(120deg, #0fd58a, #7af7d0);
  border-radius: inherit;
}
.advent-intro-grid {
  display: grid;
  grid-template-columns: 1.4fr 0.6fr;
  gap: 20px;
  margin-bottom: 24px;
  align-items: stretch;
}
.advent-intro-copy {
  background: rgba(255, 255, 255, 0.08);
  border-radius: 20px;
  padding: 18px 20px;
  border: 1px solid rgba(255, 255, 255, 0.18);
  box-shadow: 0 12px 28px rgba(0, 0, 0, 0.25);
}
.advent-quests-pill {
  display: flex;
  gap: 16px;
  padding: 14px 16px;
  border-radius: 14px;
  background: rgba(15, 213, 138, 0.12);
  border: 1px solid rgba(26, 255, 156, 0.35);
}
.advent-pill-title {
  margin: 0;
  font-size: 0.9rem;
  letter-spacing: 0.2em;
  text-transform: uppercase;
  color: #8fffd8;
}
.advent-pill-copy {
  margin: 4px 0 0;
  color: rgba(255, 255, 255, 0.9);
}
.advent-intro-sidecard {
  background: rgba(255, 255, 255, 0.08);
  border-radius: 20px;
  padding: 18px 20px;
  border: 1px solid rgba(255, 255, 255, 0.18);
  text-align: left;
  box-shadow: inset 0 0 30px rgba(255, 255, 255, 0.08);
}
.sidecard-eyebrow {
  margin: 0;
  text-transform: uppercase;
  letter-spacing: 0.24em;
  font-size: 0.75rem;
  color: rgba(255, 255, 255, 0.7);
}
.sidecard-heading {
  margin: 8px 0 6px;
  font-size: 1.4rem;
  font-weight: 700;
}
.sidecard-copy {
  margin: 0;
  color: rgba(255, 255, 255, 0.85);
  line-height: 1.4;
}
.advent-feature-widgets {
  display: grid;
  grid-template-columns: repeat(2, minmax(0, 1fr));
  gap: 16px;
  margin-bottom: 18px;
}
.advent-feature-card {
  border-radius: 20px;
  padding: 18px;
  border: 1px solid rgba(255, 255, 255, 0.18);
  background: rgba(1, 7, 14, 0.55);
  box-shadow: 0 12px 30px rgba(0, 0, 0, 0.35);
  text-align: center;
  cursor: pointer;
  transition: transform 0.2s ease, box-shadow 0.2s ease;
}
.advent-feature-card:hover {
  transform: translateY(-4px);
  box-shadow: 0 20px 40px rgba(0, 0, 0, 0.45);
}
.advent-feature-card img {
  width: 100%;
  max-width: 140px;
  height: auto;
  margin: 0 auto 12px;
  display: block;
}
.advent-feature-card p {
  margin: 0;
  font-size: 1rem;
  font-weight: 600;
}
.advent-rules {
  margin: 0 0 20px;
  background: rgba(0, 0, 0, 0.4);
  border-radius: 18px;
  border: 1px solid rgba(255, 255, 255, 0.15);
  box-shadow: inset 0 0 25px rgba(255, 255, 255, 0.05);
}
.advent-rules summary {
  cursor: pointer;
  padding: 14px 18px;
  font-weight: 600;
  letter-spacing: 0.08em;
}
.advent-rules ul {
  margin: 0;
  padding: 0 22px 18px 35px;
  color: rgba(255, 255, 255, 0.85);
  line-height: 1.4;
}
.advent-rules li {
  margin-bottom: 8px;
}
.advent-header {
  display: flex;
  justify-content: space-between;
  gap: 24px;
  align-items: center;
  flex-wrap: wrap;
  background: rgba(255, 255, 255, 0.08);
  padding: 20px;
  border-radius: 20px;
  border: 1px solid rgba(255, 255, 255, 0.15);
  position: relative;
  z-index: 1;
}
.advent-tag {
  text-transform: uppercase;
  letter-spacing: 0.2em;
  font-size: 0.65rem;
  margin: 0 0 6px 0;
  color: #ffd6d9;
}
.advent-tag.advent-tagline {
  text-align: center;
  margin: 12px 0 22px;
  font-size: 0.8rem;
  letter-spacing: 0.32em;
}
.advent-controls {
  margin-top: 8px;
  font-size: 0.9rem;
  color: rgba(255, 255, 255, 0.85);
}
.advent-controls code {
  background: rgba(255, 255, 255, 0.15);
  padding: 2px 6px;
  border-radius: 6px;
}
.header-text {
  position: relative;
  z-index: 2;
  text-shadow: 0 6px 18px rgba(0, 0, 0, 0.65);
}
.tree {
  width: 0;
  height: 0;
  border-left: 70px solid transparent;
  border-right: 70px solid transparent;
  border-bottom: 120px solid #0fd58a;
  position: relative;
  filter: drop-shadow(0 8px 12px rgba(0, 0, 0, 0.4));
}
.tree::before,
.tree::after {
  content: "";
  position: absolute;
  left: -60px;
  border-left: 60px solid transparent;
  border-right: 60px solid transparent;
  border-bottom: 110px solid #1aff9c;
  top: -60px;
  opacity: 0.9;
}
.tree::after {
  top: -110px;
  left: -50px;
  border-left: 50px solid transparent;
  border-right: 50px solid transparent;
  border-bottom: 90px solid #8cffcd;
  opacity: 0.7;
}
.tree-shadow {
  position: absolute;
  bottom: 10px;
  left: 20px;
  width: 120px;
  height: 20px;
  background: rgba(0, 0, 0, 0.35);
  filter: blur(8px);
  border-radius: 50%;
}
.advent-grid-wrapper {
  display: grid;
  grid-template-columns: 1fr auto;
  gap: 16px;
  align-items: end;
}
.advent-tree-sidepiece {
  position: relative;
  width: 180px;
  height: 180px;
  display: flex;
  align-items: flex-end;
  justify-content: center;
  pointer-events: none;
}
.advent-grid.compact {
  display: grid;
  grid-template-columns: repeat(3, minmax(0, 1fr));
  gap: 12px;
  margin-top: 24px;
  position: relative;
  z-index: 1;
}
.advent-cell {
  background: rgba(255, 255, 255, 0.12);
  border-radius: 16px;
  padding: 12px;
  text-align: center;
  border: 1px solid rgba(255, 255, 255, 0.2);
  min-height: 150px;
  display: flex;
  flex-direction: column;
  justify-content: flex-start;
  gap: 8px;
  backdrop-filter: blur(4px);
  position: relative;
  overflow: hidden;
}
.advent-cell img {
  max-width: 100%;
  height: 60px;
  object-fit: contain;
  filter: drop-shadow(0 6px 12px rgba(0, 0, 0, 0.3));
}
.advent-cell button {
  background: linear-gradient(135deg, #ff6b6b, #ffd93d);
  color: #fff;
  border: none;
  border-radius: 999px;
  padding: 10px 16px;
  cursor: pointer;
  font-weight: 600;
  box-shadow: 0 10px 20px rgba(0, 0, 0, 0.3);
}
.advent-cell button:hover { filter: brightness(1.05); }
.advent-cell.is-opened {
  border-color: rgba(135, 255, 196, 0.5);
  background: linear-gradient(160deg, rgba(148, 255, 233, 0.2), rgba(25, 255, 173, 0.05));
  box-shadow: inset 0 0 30px rgba(148, 255, 233, 0.3);
}
.advent-cell.is-openable {
  border-color: rgba(255, 231, 138, 0.7);
  background: linear-gradient(145deg, rgba(255, 255, 255, 0.25), rgba(255, 233, 185, 0.15));
  animation: pulseGlow 2s infinite;
}
.advent-cell.is-openable::before,
.advent-cell.is-openable::after {
  content: "";
  position: absolute;
  inset: 8px;
  border-radius: inherit;
  border: 1px dashed rgba(255, 255, 255, 0.25);
  animation: orbit 6s linear infinite;
  pointer-events: none;
}
.advent-cell.is-openable::after {
  inset: 14px;
  border-style: dotted;
  animation-duration: 4s;
}
.advent-cell.is-openable::before,
.advent-cell.is-openable::after {
  content: "";
  position: absolute;
  inset: 8px;
  border-radius: inherit;
  border: 1px dashed rgba(255, 255, 255, 0.25);
  animation: orbit 6s linear infinite;
  pointer-events: none;
}
.advent-cell.is-openable::after {
  inset: 14px;
  border-style: dotted;
  animation-duration: 4s;
}
.advent-cell.is-locked {
  border-color: rgba(255, 255, 255, 0.08);
  color: rgba(255, 255, 255, 0.7);
}
.advent-placeholder { font-size: 2rem; }
.advent-cell-content {
  flex: 1;
  display: flex;
  flex-direction: column;
  align-items: center;
  justify-content: center;
  gap: 8px;
}
.advent-day-label {
  font-weight: bold;
  text-transform: uppercase;
  letter-spacing: 0.08em;
  color: #fff;
  display: flex;
  justify-content: space-between;
  align-items: center;
}
.advent-badge {
  padding: 2px 6px;
  border-radius: 999px;
  background: rgba(255, 255, 255, 0.15);
  font-size: 0.85rem;
  min-width: 28px;
  text-align: center;
}
.advent-badge.is-today {
  background: rgba(255, 255, 255, 0.35);
}
.message-btn {
  font-size: 0.85rem;
  padding: 6px 12px;
}
.advent-status { font-size: 0.7rem; text-transform: uppercase; letter-spacing: 0.18em; color: rgba(255, 255, 255, 0.85); }
.advent-hint { font-size: 0.85rem; color: #fff; }
.advent-modal {
  position: fixed;
  inset: 0;
  display: flex;
  align-items: center;
  justify-content: center;
  z-index: 50;
}
.advent-modal[hidden] {
  display: none;
}
.advent-modal__backdrop {
  position: absolute;
  inset: 0;
  background: rgba(0, 0, 0, 0.6);
  backdrop-filter: blur(3px);
}
.advent-modal__dialog {
  position: relative;
  background: #fff;
  color: #062324;
  border-radius: 20px;
  padding: 24px;
  width: min(420px, 90vw);
  box-shadow: 0 25px 60px rgba(0, 0, 0, 0.4);
  z-index: 1;
}
.advent-modal__close {
  position: absolute;
  top: 12px;
  right: 16px;
  background: transparent;
  border: none;
  font-size: 1.5rem;
  cursor: pointer;
}
.advent-modal__eyebrow {
  text-transform: uppercase;
  letter-spacing: 0.2em;
  font-size: 0.7rem;
  margin-bottom: 6px;
  color: #0a9b7a;
}
.advent-modal__body h2 {
  margin-top: 0;
  margin-bottom: 12px;
}
.advent-modal__body p {
  margin: 0;
}
.advent-modal__body img {
  max-height: 120px;
  margin: 0 auto 12px auto;
  display: block;
}
.advent-cell.is-openable.unlocking {
  animation: unlockBurst 0.8s forwards;
  pointer-events: none;
}
.advent-cell.is-openable.unlocking::after {
  content: "";
  position: absolute;
  inset: 0;
  border-radius: inherit;
  background: radial-gradient(circle, rgba(255,255,255,0.9) 0%, transparent 65%);
  animation: shimmer 0.8s forwards;
}
.magic-burst {
  position: absolute;
  inset: 0;
  pointer-events: none;
}
.magic-burst__spark {
  position: absolute;
  width: 12px;
  height: 12px;
  border-radius: 50%;
  background: radial-gradient(circle, #fff 0%, rgba(255,255,255,0) 70%);
  animation: sparkleDrift 1.2s ease-out forwards;
  mix-blend-mode: screen;
}
.magic-burst__spark.is-heart::after {
  content: "❤";
  font-size: 0.9rem;
  color: #ff9fb3;
  position: absolute;
  inset: -4px;
}
.magic-burst__spark.is-star::after {
  content: "★";
  font-size: 0.9rem;
  color: #ffd93d;
  position: absolute;
  inset: -4px;
}
.advent-lights {
  position: absolute;
  inset: 0;
  pointer-events: none;
  opacity: 0;
  transition: opacity 0.3s ease;
}
.advent-cell.is-opened .advent-lights {
  opacity: 1;
}
.advent-light {
  position: absolute;
  width: 12px;
  height: 12px;
  border-radius: 50%;
  background: radial-gradient(circle, #fff 0%, rgba(255,255,255,0) 70%);
  animation: lightTwinkle 2.4s ease-in-out infinite;
  filter: drop-shadow(0 0 6px rgba(255,255,255,0.8));
}
.advent-light:nth-child(odd) {
  background: radial-gradient(circle, #ffe066 0%, rgba(255,255,255,0) 70%);
}
.advent-light:nth-child(even) {
  background: radial-gradient(circle, #ff6bcb 0%, rgba(255,255,255,0) 70%);
}
.advent-light:nth-child(3n) {
  background: radial-gradient(circle, #7af7d0 0%, rgba(255,255,255,0) 70%);
}
.advent-light:nth-child(1) { top: 6px; left: 12px; }
.advent-light:nth-child(2) { top: 4px; left: 50%; transform: translateX(-50%); }
.advent-light:nth-child(3) { top: 6px; right: 12px; }
.advent-light:nth-child(4) { top: 28px; right: 4px; }
.advent-light:nth-child(5) { top: 56px; right: 2px; }
.advent-light:nth-child(6) { bottom: 6px; right: 12px; }
.advent-light:nth-child(7) { bottom: 4px; left: 50%; transform: translateX(-50%); }
.advent-light:nth-child(8) { bottom: 6px; left: 12px; }
.advent-light:nth-child(9) { top: 56px; left: 2px; }
.advent-light:nth-child(10) { top: 28px; left: 4px; }
.advent-beam {
  position: absolute;
  inset: -10%;
  background: radial-gradient(circle, rgba(255,255,255,0.65) 0%, rgba(255,255,255,0) 65%);
  animation: beamPulse 3s ease-out forwards;
  pointer-events: none;
  filter: blur(2px);
  mix-blend-mode: screen;
  z-index: 2;
}
.advent-beam.is-fading {
  opacity: 0;
}
.confetti-container {
  position: fixed;
  inset: 0;
  pointer-events: none;
  overflow: hidden;
  z-index: 60;
}
.confetti-piece {
  position: absolute;
  width: 10px;
  height: 18px;
  border-radius: 3px;
  opacity: 0;
  animation: confettiFall var(--duration, 3s) ease-out forwards;
}
.advent-modal.is-open .advent-modal__dialog {
  animation: modalCelebrate 0.9s cubic-bezier(0.16, 1, 0.3, 1);
}
.advent-modal.is-open .advent-modal__backdrop {
  animation: backdropFade 0.9s ease;
}
.advent-quest-card {
  position: relative;
  padding-left: 88px;
}
.advent-quest-card__icon {
  position: absolute;
  top: 18px;
  left: 18px;
  width: 54px;
  height: 54px;
  border-radius: 16px;
  background: rgba(255, 255, 255, 0.08);
  display: flex;
  align-items: center;
  justify-content: center;
  border: 1px solid rgba(255, 255, 255, 0.15);
  box-shadow: 0 8px 18px rgba(0, 0, 0, 0.35);
}
.advent-quest-card__icon svg {
  display: none;
}
.advent-quest-card__icon img {
  width: 100%;
  height: 100%;
  object-fit: cover;
  border-radius: 14px;
}
.advent-quest-card__meta {
  padding-left: 4px;
}
.advent-snow-layer {
  position: fixed;
  inset: 0;
  pointer-events: none;
  overflow: hidden;
  z-index: 5;
  mix-blend-mode: screen;
}
.advent-snowflake {
  position: absolute;
  top: -10%;
  width: var(--size, 8px);
  height: var(--size, 8px);
  border-radius: 999px;
  background: radial-gradient(circle, rgba(255,255,255,0.95) 0%, rgba(255,255,255,0.55) 60%, rgba(255,255,255,0) 100%);
  box-shadow: 0 0 8px rgba(148, 197, 255, 0.35);
  opacity: var(--opacity, 0.6);
  animation: snowDrift var(--duration, 12s) linear infinite;
  transform: translate3d(0, -10%, 0) scale(var(--scale, 1));
}
@media (max-width: 640px) {
  .advent-quest-card {
    padding-left: 18px;
  }
  .advent-quest-card__icon {
    position: static;
    margin-bottom: 12px;
    width: 64px;
    height: 64px;
  }
  .advent-quest-card__meta {
    padding-left: 0;
  }
}
.advent-cell.is-openable.unlocking {
  animation: unlockBurst 0.8s forwards;
  pointer-events: none;
}
.advent-cell.is-openable.unlocking::after {
  content: "";
  position: absolute;
  inset: 0;
  border-radius: inherit;
  background: radial-gradient(circle, rgba(255,255,255,0.9) 0%, transparent 65%);
  animation: shimmer 0.8s forwards;
}
.magic-burst {
  position: absolute;
  inset: 0;
  pointer-events: none;
}
.magic-burst__spark {
  position: absolute;
  width: 12px;
  height: 12px;
  border-radius: 50%;
  background: radial-gradient(circle, #fff 0%, rgba(255,255,255,0) 70%);
  animation: sparkleDrift 1.2s ease-out forwards;
  mix-blend-mode: screen;
}
.magic-burst__spark.is-heart::after {
  content: "❤";
  font-size: 0.9rem;
  color: #ff9fb3;
  position: absolute;
  inset: -4px;
}
.magic-burst__spark.is-star::after {
  content: "★";
  font-size: 0.9rem;
  color: #ffd93d;
  position: absolute;
  inset: -4px;
}

@keyframes snowfall {
  from {
    transform: translateY(-10%);
  }
  to {
    transform: translateY(10%);
  }
}
@keyframes pulseGlow {
  0% { box-shadow: 0 0 12px rgba(255, 255, 255, 0.3); }
  50% { box-shadow: 0 0 24px rgba(255, 255, 255, 0.6); }
  100% { box-shadow: 0 0 12px rgba(255, 255, 255, 0.3); }
}
@keyframes unlockBurst {
  0% {
    transform: scale(1);
    box-shadow: 0 0 0 rgba(255,255,255,0);
  }
  40% {
    transform: scale(1.05);
    box-shadow: 0 0 25px rgba(255,255,255,0.6);
  }
  100% {
    transform: scale(1);
    box-shadow: 0 0 0 rgba(255,255,255,0);
  }
}
@keyframes shimmer {
  from { opacity: 1; }
  to { opacity: 0; }
}
@keyframes orbit {
  from { transform: rotate(0deg); }
  to { transform: rotate(360deg); }
}
@keyframes sparkleDrift {
  0% {
    transform: translate(0, 0) scale(0.6);
    opacity: 1;
  }
  70% { opacity: 1; }
  100% {
    transform: translate(var(--dx, 0), var(--dy, -40px)) scale(1.4);
    opacity: 0;
  }
}
@keyframes lightTwinkle {
  0%, 100% { opacity: 0.25; transform: scale(0.9); }
  50% { opacity: 1; transform: scale(1.2); }
}
@keyframes beamPulse {
  0% { opacity: 0; transform: scale(0.6); }
  20% { opacity: 1; transform: scale(1); }
  80% { opacity: 0.8; }
  100% { opacity: 0; transform: scale(1.2); }
}
@keyframes confettiFall {
  0% { opacity: 1; transform: translate3d(var(--x-start, 0), -10%, 0) rotate(0deg); }
  100% { opacity: 0; transform: translate3d(var(--x-end, 20px), 110vh, 0) rotate(540deg); }
}
@keyframes modalCelebrate {
  0% { transform: translateY(30px) scale(0.85); opacity: 0; }
  40% { transform: translateY(-8px) scale(1.02); opacity: 1; }
  70% { transform: translateY(4px) scale(0.98); }
  100% { transform: translateY(0) scale(1); opacity: 1; }
}
@keyframes backdropFade {
  from { opacity: 0; }
  to { opacity: 1; }
}
@keyframes unlockBurst {
  0% {
    transform: scale(1);
    box-shadow: 0 0 0 rgba(255,255,255,0);
  }
  40% {
    transform: scale(1.05);
    box-shadow: 0 0 25px rgba(255,255,255,0.6);
  }
  100% {
    transform: scale(1);
    box-shadow: 0 0 0 rgba(255,255,255,0);
  }
}
@keyframes shimmer {
  from { opacity: 1; }
  to { opacity: 0; }
}
@keyframes orbit {
  from { transform: rotate(0deg); }
  to { transform: rotate(360deg); }
}
@keyframes sparkleDrift {
  0% {
    transform: translate(0, 0) scale(0.6);
    opacity: 1;
  }
  70% { opacity: 1; }
  100% {
    transform: translate(var(--dx, 0), var(--dy, -40px)) scale(1.4);
    opacity: 0;
  }
}
.advent-floating-bar {
  position: fixed;
  left: 50%;
  bottom: 24px;
  transform: translateX(-50%);
  width: min(540px, calc(100% - 32px));
  background: rgba(6, 20, 28, 0.92);
  border: 1px solid rgba(255, 255, 255, 0.12);
  border-radius: 999px;
  padding: 8px 12px;
  display: flex;
  align-items: center;
  justify-content: center;
  gap: 10px;
  box-shadow: 0 18px 35px rgba(0, 0, 0, 0.55);
  z-index: 10;
  backdrop-filter: blur(4px);
}
.advent-floating-bar::before {
  content: "";
  position: absolute;
  inset: -8px 18px auto;
  height: 12px;
  border-radius: 999px;
  background: radial-gradient(circle at 15% 50%, #ffe066, transparent 45%), radial-gradient(circle at 45% 50%, #ff6bcb, transparent 40%), radial-gradient(circle at 75% 50%, #7af7d0, transparent 35%);
  box-shadow: 0 0 25px rgba(255, 255, 255, 0.2);
}
.advent-floating-bar::after {
  content: "";
  position: absolute;
  inset: 0;
  border-radius: inherit;
  border: 2px dotted rgba(255, 255, 255, 0.15);
  pointer-events: none;
}
.advent-floating-bar button {
  border: none;
  background: rgba(255, 255, 255, 0.12);
  color: #fff;
  font-weight: 600;
  cursor: pointer;
  border-radius: 999px;
  padding: 8px 18px;
  display: inline-flex;
  align-items: center;
  gap: 6px;
  transition: transform 0.2s ease, background 0.2s ease;
}
.advent-floating-bar button:hover {
  background: rgba(255, 255, 255, 0.24);
  transform: translateY(-2px);
}
.advent-floating-bar__quests {
  background: linear-gradient(120deg, #ff8a00, #ff3d3d);
  color: #1a0808;
}
.advent-floating-bar__top {
  width: 42px;
  height: 42px;
  padding: 0;
  justify-content: center;
  font-size: 1.3rem;
}
.advent-quests-drawer {
  position: fixed;
  inset: 0;
  display: flex;
  align-items: flex-end;
  z-index: 20;
  pointer-events: none;
  transition: opacity 0.25s ease;
  opacity: 0;
}
.advent-quests-drawer.is-open {
  pointer-events: auto;
  opacity: 1;
}
.advent-quests-drawer__backdrop {
  position: absolute;
  inset: 0;
  background: rgba(0, 0, 0, 0.55);
}
.advent-quests-drawer__panel {
  position: relative;
  width: 100%;
  background: #011721;
  border-radius: 28px 28px 0 0;
  padding: 28px 24px 36px;
  color: #fff;
  transform: translateY(110%);
  transition: transform 0.3s ease;
}
.advent-quests-drawer.is-open .advent-quests-drawer__panel {
  transform: translateY(0);
}
.advent-quests-drawer__header {
  display: flex;
  align-items: center;
  justify-content: space-between;
  gap: 12px;
}
.advent-quests-drawer__close {
  background: none;
  border: none;
  color: #fff;
  font-size: 1.4rem;
  cursor: pointer;
}
.advent-quests-subtitle {
  margin: 10px 0 18px;
  color: rgba(255, 255, 255, 0.75);
}
.advent-quests-list {
  display: flex;
  flex-direction: column;
  gap: 16px;
}
.advent-quest-card {
  border: 1px solid rgba(255, 255, 255, 0.15);
  border-radius: 18px;
  padding: 16px 18px;
  background: rgba(255, 255, 255, 0.02);
}
.advent-quest-card.is-complete {
  border-color: #1aff9c;
  background: rgba(16, 213, 138, 0.08);
}
.advent-quest-card__meta {
  display: flex;
  justify-content: space-between;
  gap: 12px;
  flex-wrap: wrap;
}
.advent-quest-card__title {
  margin: 0;
  font-weight: 600;
}
.advent-quest-card__reward {
  margin: 0;
  font-size: 0.9rem;
  color: #ffd6d9;
}
.advent-quest-card__description {
  margin: 10px 0;
  color: rgba(255, 255, 255, 0.8);
}
.advent-quest-card__progress {
  height: 8px;
  border-radius: 999px;
  background: rgba(255, 255, 255, 0.15);
  overflow: hidden;
}
.advent-quest-card__progress div {
  height: 100%;
  border-radius: 999px;
  background: linear-gradient(120deg, #ffb347, #ff3d77);
}
.advent-quest-card__status {
  margin: 8px 0 0;
  font-size: 0.85rem;
  display: flex;
  align-items: center;
  gap: 8px;
  color: rgba(255, 255, 255, 0.8);
}
.advent-quest-card__badge {
  padding: 4px 10px;
  background: rgba(26, 255, 156, 0.15);
  color: #1aff9c;
  border-radius: 999px;
  font-size: 0.75rem;
  text-transform: uppercase;
  letter-spacing: 0.08em;
}
@media (max-width: 720px) {
  .advent-floating-bar {
    width: min(420px, calc(100% - 24px));
    padding: 10px;
    gap: 10px;
  }
  .advent-floating-bar button {
    width: auto;
  }
  .advent-quests-drawer__panel {
    border-radius: 24px 24px 0 0;
  }
}
@media (max-width: 900px) {
  .advent-grid.compact { grid-template-columns: repeat(3, minmax(0, 1fr)); }
  .advent-scene { padding: 16px; }
  .advent-tagline { letter-spacing: 0.26em; }
  .advent-grid-wrapper {
    grid-template-columns: 1fr;
    justify-items: center;
  }
  .advent-tree-sidepiece {
    margin-top: 12px;
  }
  .advent-intro-grid { grid-template-columns: 1fr; }
}
@media (max-width: 640px) {
  .advent-grid.compact { grid-template-columns: repeat(2, minmax(0, 1fr)); }
  .advent-tree-sidepiece {
    width: 150px;
    height: 160px;
  }
}
@media (max-width: 420px) {
  .advent-grid.compact { grid-template-columns: repeat(1, minmax(0, 1fr)); }
}
</style>

<script>
(function() {
  const modal = document.getElementById("advent-modal");
  if (!modal) return;

  const grid = document.querySelector(".advent-grid");
  const stampBase = grid ? grid.dataset.stampBase || "" : "";
  const dayOverride = grid ? grid.dataset.dayOverride || "" : "";
  const dayEl = document.getElementById("advent-modal-day");
  const messageEl = document.getElementById("advent-modal-message");
  const stampImg = document.getElementById("advent-modal-stamp");
  const closeButtons = modal.querySelectorAll(".advent-modal__close, .advent-modal__backdrop");
  const statsText = document.querySelector("[data-advent-progress-text]");
  const statsFill = document.querySelector("[data-advent-progress-fill]");
  const questsDrawer = document.querySelector("[data-advent-quests-drawer]");
  const questToggles = document.querySelectorAll("[data-advent-quests-toggle]");
  const questClosers = document.querySelectorAll("[data-advent-quests-close]");
  const scrollTopButton = document.querySelector("[data-advent-scrolltop]");
  const questCards = document.querySelectorAll("[data-quest-trigger]");
  const questModal = document.querySelector("[data-quest-modal]");
  const questModalTitle = questModal ? questModal.querySelector("[data-quest-modal-title]") : null;
  const questModalBody = questModal ? questModal.querySelector("[data-quest-modal-body]") : null;
  const questModalClosers = questModal ? questModal.querySelectorAll("[data-quest-modal-close]") : [];
  const REVEAL_DELAY_MS = 3000;
  const MODAL_DELAY_AFTER_REVEAL_MS = 450;
  let snowResizeTimer = null;

  function buildStampUrl(stampName) {
    if (!stampName) return "";
    if (/^https?:/i.test(stampName) || stampName.startsWith("/")) {
      return stampName;
    }
    return `${stampBase}${stampName}`;
  }

  function openModal(day, message, stampUrl) {
    dayEl.textContent = `Day ${day}`;
    messageEl.textContent = message;
    if (stampUrl) {
      stampImg.hidden = false;
      stampImg.src = stampUrl;
    } else {
      stampImg.hidden = true;
    }
    modal.hidden = false;
    requestAnimationFrame(() => modal.classList.add("is-open"));
  }

  function closeModal() {
    modal.classList.remove("is-open");
    setTimeout(() => {
      modal.hidden = true;
    }, 250);
  }

  function setDrawerState(open) {
    if (!questsDrawer) return;
    if (open) {
      questsDrawer.hidden = false;
      requestAnimationFrame(() => questsDrawer.classList.add("is-open"));
    } else {
      questsDrawer.classList.remove("is-open");
      setTimeout(() => {
        questsDrawer.hidden = true;
      }, 250);
    }
    questToggles.forEach((btn) => btn.setAttribute("aria-expanded", String(open)));
  }

  function updateStatsUI(payload) {
    if (!payload) return;
    const opened = typeof payload.opened_count === "number" ? payload.opened_count : null;
    const total = typeof payload.total_days === "number" ? payload.total_days : null;
    if (opened !== null && total) {
      if (statsText) {
        statsText.innerHTML = `<strong>${opened}</strong> / ${total} doors opened`;
      }
      if (statsFill && total > 0) {
        const percent = Math.min(100, Math.round((opened / total) * 100));
        statsFill.style.width = `${percent}%`;
      }
    }
  }

  function updateQuestUI(quests) {
    if (!quests || !quests.length) return;
    quests.forEach((quest) => {
      const card = document.querySelector(`[data-quest-id="${quest.id}"]`);
      if (!card) return;
      card.classList.toggle("is-complete", Boolean(quest.completed));
      const progressBar = card.querySelector("[data-quest-progress]");
      const progressFill = card.querySelector("[data-quest-progress-fill]");
      if (progressBar) {
        progressBar.setAttribute("aria-valuenow", quest.progress_days ?? 0);
        progressBar.setAttribute("aria-valuemax", quest.target_days ?? 0);
      }
      if (progressFill) {
        progressFill.style.width = `${Math.min(100, quest.percent || 0)}%`;
      }
      const statusText = card.querySelector("[data-quest-status-text]");
      if (statusText) {
        statusText.textContent = `${quest.progress_days} / ${quest.target_days} doors`;
      }
      const badge = card.querySelector("[data-quest-badge]");
      if (badge) {
        badge.hidden = !quest.completed;
      }
    });
  }

  document.addEventListener("click", (event) => {
    const trigger = event.target.closest(".message-btn");
    if (trigger) {
      const day = trigger.dataset.day;
      const message = trigger.dataset.message || "No message provided.";
      const stamp = trigger.dataset.stamp || "";
      openModal(day, message, stamp);
    }
  });

  closeButtons.forEach((btn) => btn.addEventListener("click", closeModal));
  questToggles.forEach((btn) => btn.addEventListener("click", () => setDrawerState(true)));
  questClosers.forEach((btn) => btn.addEventListener("click", () => setDrawerState(false)));
  if (scrollTopButton) {
    scrollTopButton.addEventListener("click", () => window.scrollTo({ top: 0, behavior: "smooth" }));
  }
  document.addEventListener("keydown", (event) => {
    if (event.key === "Escape") {
      setDrawerState(false);
      closeModal();
      if (questModal && !questModal.hasAttribute("hidden")) {
        closeQuestModal();
      }
    }
  });

  function openQuestModal(card) {
    if (!questModal || !questModalTitle || !questModalBody) {
      return;
    }
    questModalTitle.textContent = card.dataset.questTitle || "Advent Quest";
    questModalBody.textContent = card.dataset.questBody || "";
    questModal.hidden = false;
  }

  function closeQuestModal() {
    if (!questModal) return;
    questModal.hidden = true;
  }

  questCards.forEach((card) => {
    card.addEventListener("click", () => openQuestModal(card));
  });
  questModalClosers.forEach((btn) => btn.addEventListener("click", closeQuestModal));
  if (questModal) {
    questModal.addEventListener("click", (event) => {
      if (event.target === questModal) {
        closeQuestModal();
      }
    });
  }

  const createMagicBurst = (cell) => {
    const burst = document.createElement("div");
    burst.className = "magic-burst";
    for (let i = 0; i < 8; i++) {
      const spark = document.createElement("span");
      spark.className = "magic-burst__spark";
      if (i % 3 === 0) {
        spark.classList.add("is-heart");
      } else if (i % 3 === 1) {
        spark.classList.add("is-star");
      }
      const angle = (Math.PI * 2 * i) / 8;
      const distance = 50 + Math.random() * 30;
      spark.style.setProperty("--dx", `${Math.cos(angle) * distance}px`);
      spark.style.setProperty("--dy", `${Math.sin(angle) * distance}px`);
      spark.style.left = "50%";
      spark.style.top = "50%";
      burst.appendChild(spark);
    }
    cell.appendChild(burst);
    setTimeout(() => burst.remove(), 1200);
  };

  function launchConfetti() {
    const colors = ["#ffedd5", "#ffd93d", "#ff8a00", "#0fd58a", "#5cc4ff", "#ff6bcb"];
    const container = document.createElement("div");
    container.className = "confetti-container";
    const pieceCount = window.matchMedia("(max-width: 640px)").matches ? 35 : 70;
    for (let i = 0; i < pieceCount; i++) {
      const piece = document.createElement("span");
      piece.className = "confetti-piece";
      const color = colors[i % colors.length];
      piece.style.background = color;
      piece.style.left = `${Math.random() * 100}%`;
      piece.style.setProperty("--x-start", `${(Math.random() - 0.5) * 40}px`);
      piece.style.setProperty("--x-end", `${(Math.random() - 0.5) * 240}px`);
      piece.style.setProperty("--duration", `${2.8 + Math.random() * 1.6}s`);
      piece.style.animationDelay = `${Math.random() * 0.6}s`;
      container.appendChild(piece);
    }
    document.body.appendChild(container);
    setTimeout(() => container.remove(), 4000);
  }

  function playDoorCelebration(cell) {
    return new Promise((resolve) => {
      launchConfetti();
      if (cell) {
        const beam = document.createElement("div");
        beam.className = "advent-beam";
        cell.appendChild(beam);
        setTimeout(() => {
          beam.classList.add("is-fading");
        }, REVEAL_DELAY_MS - 600);
        setTimeout(() => {
          beam.remove();
        }, REVEAL_DELAY_MS + 400);
      }
      setTimeout(resolve, REVEAL_DELAY_MS);
    });
  }

  function updateBadge(cell, symbol, highlight = false) {
    const badge = cell.querySelector(".advent-badge");
    if (!badge) return;
    badge.textContent = symbol || "";
    if (highlight) {
      badge.classList.add("is-today");
    } else {
      badge.classList.remove("is-today");
    }
  }

  function convertCellToOpened(cell, payload) {
    if (!cell) return;
    cell.classList.remove("is-openable", "unlocking");
    cell.classList.add("is-opened");
    updateBadge(cell, "✨");
    const content = cell.querySelector(".advent-cell-content");
    if (!content) return;
    content.innerHTML = "";
    const stampUrl = buildStampUrl(payload.stamp_png);
    if (stampUrl) {
      const img = document.createElement("img");
      img.src = stampUrl;
      img.alt = `Stamp for day ${payload.day}`;
      content.appendChild(img);
    }
    const btn = document.createElement("button");
    btn.type = "button";
    btn.className = "message-btn";
    btn.textContent = "View quote";
    btn.dataset.day = payload.day;
    btn.dataset.message = payload.message || "";
    if (stampUrl) {
      btn.dataset.stamp = stampUrl;
    }
    content.appendChild(btn);
    const status = document.createElement("small");
    status.className = "advent-status";
    status.textContent = "Opened";
    content.appendChild(status);
  }

  function activateNextCell(day) {
    if (!day) return;
    const cell = document.querySelector(`.advent-cell[data-day="${day}"]`);
    if (!cell) return;
    cell.classList.remove("is-locked");
    cell.classList.add("is-openable");
    const content = cell.querySelector(".advent-cell-content");
    if (!content) return;
    content.innerHTML = "";
    const form = document.createElement("form");
    form.className = "open-day-form";
    form.method = "POST";
    form.action = cell.dataset.openUrl;
    if (dayOverride) {
      const hidden = document.createElement("input");
      hidden.type = "hidden";
      hidden.name = "day_override";
      hidden.value = dayOverride;
      form.appendChild(hidden);
    }
    const button = document.createElement("button");
    button.type = "submit";
    button.textContent = "Open";
    button.dataset.day = day;
    form.appendChild(button);
    content.appendChild(form);
    const hint = document.createElement("small");
    hint.className = "advent-hint";
    hint.textContent = "Ready to unlock";
    content.appendChild(hint);
    updateBadge(cell, "★", true);
    bindOpenForm(form);
  }

  function handleOpenError(cell, button, message) {
    if (cell) {
      cell.classList.remove("unlocking");
    }
    if (button) {
      button.disabled = false;
      button.textContent = "Open";
    }
    alert(message || "Something went wrong opening this day.");
  }

  function bindOpenForm(form) {
    form.addEventListener("submit", (event) => {
      event.preventDefault();
      const cell = form.closest(".advent-cell");
      const button = form.querySelector("button[type='submit']");
      if (cell) {
        cell.classList.add("unlocking");
        createMagicBurst(cell);
      }
      if (button) {
        button.disabled = true;
        button.textContent = "Opening...";
      }

      const formData = new FormData(form);
      fetch(form.action, {
        method: "POST",
        headers: {
          "Accept": "application/json",
          "X-Requested-With": "XMLHttpRequest",
        },
        body: formData,
      })
        .then((resp) => resp.json())
        .then((payload) => {
          if (payload.status === "ok") {
            playDoorCelebration(cell).then(() => {
              convertCellToOpened(cell, payload);
              activateNextCell(payload.next_openable_day);
              updateStatsUI(payload);
              updateQuestUI(payload.quests || []);
              setTimeout(
                () => openModal(payload.day, payload.message, buildStampUrl(payload.stamp_png)),
                MODAL_DELAY_AFTER_REVEAL_MS
              );
            });
          } else {
            handleOpenError(cell, button, payload.reason);
          }
        })
        .catch(() => handleOpenError(cell, button));
    });
  }

  function initAdventSnow() {
    const snowLayer = document.getElementById("advent-snow-layer");
    if (!snowLayer) return;
    const prefersReducedMotion = window.matchMedia("(prefers-reduced-motion: reduce)");
    if (prefersReducedMotion.matches) {
      snowLayer.innerHTML = "";
      snowLayer.hidden = true;
      return;
    }

    snowLayer.hidden = false;
    snowLayer.innerHTML = "";
    const flakeCount = window.matchMedia("(max-width: 640px)").matches ? 32 : 80;
    for (let i = 0; i < flakeCount; i++) {
      const flake = document.createElement("span");
      flake.className = "advent-snowflake";
      flake.style.left = `${Math.random() * 100}%`;
      flake.style.animationDelay = `${Math.random() * 12}s`;
      flake.style.setProperty("--size", `${4 + Math.random() * 12}px`);
      flake.style.setProperty("--duration", `${10 + Math.random() * 10}s`);
      flake.style.setProperty("--opacity", (0.25 + Math.random() * 0.55).toFixed(2));
      flake.style.setProperty("--scale", (0.55 + Math.random() * 1).toFixed(2));
      flake.style.setProperty("--drift", `${(Math.random() - 0.5) * 180}px`);
      snowLayer.appendChild(flake);
    }
  }

  document.querySelectorAll(".open-day-form").forEach(bindOpenForm);
  initAdventSnow();
  window.addEventListener("resize", () => {
    clearTimeout(snowResizeTimer);
    snowResizeTimer = setTimeout(initAdventSnow, 500);
  });
})();
</script>

{% endblock %}
.advent-quest-modal {
  position: fixed;
  inset: 0;
  z-index: 90;
  display: flex;
  align-items: center;
  justify-content: center;
}
.advent-quest-modal[hidden] {
  display: none;
}
.advent-quest-modal__backdrop {
  position: absolute;
  inset: 0;
  background: rgba(0, 0, 0, 0.65);
}
.advent-quest-modal__dialog {
  position: relative;
  width: min(420px, 90%);
  background: #031017;
  border-radius: 24px;
  padding: 26px 24px 30px;
  text-align: center;
  border: 1px solid rgba(255, 255, 255, 0.18);
  box-shadow: 0 30px 60px rgba(0, 0, 0, 0.6);
  z-index: 1;
}
.advent-quest-modal__close {
  position: absolute;
  top: 12px;
  right: 16px;
  border: none;
  background: none;
  color: #fff;
  font-size: 1.6rem;
  cursor: pointer;
}
.advent-quest-modal__dialog h3 {
  margin: 4px 0 8px;
}
.advent-quest-modal__dialog p {
  margin: 0;
  color: rgba(255, 255, 255, 0.8);
  line-height: 1.5;
}<|MERGE_RESOLUTION|>--- conflicted
+++ resolved
@@ -163,32 +163,6 @@
   {% set opened_days = state.opened_days %}
   {% set openable_day = state.openable_day %}
 
-<<<<<<< HEAD
-  <div
-    class="advent-grid compact"
-    data-stamp-base="{{ url_for('static', filename='advent/') }}"
-    data-day-override="{{ day_override or '' }}"
-  >
-    {% for day in range(1, 26) %}
-      {% set day_config = config.get(day) %}
-      {% set opened = day in opened_days %}
-      {% set is_openable = day == openable_day %}
-      <div
-        class="advent-cell{% if opened %} is-opened{% elif is_openable %} is-openable{% else %} is-locked{% endif %}"
-        data-day="{{ day }}"
-        data-open-url="{{ url_for(open_endpoint, day=day) }}"
-      >
-        <div class="advent-lights" aria-hidden="true">
-          {% for idx in range(1, 11) %}
-            <span class="advent-light" style="--light-index: {{ idx }}"></span>
-          {% endfor %}
-        </div>
-        <div class="advent-day-label">
-          <span>Day {{ "%02d"|format(day) }}</span>
-          <span class="advent-badge{% if is_openable %} is-today{% endif %}">
-            {% if opened %}
-              ✨
-=======
   <div class="advent-grid-wrapper">
     <div
       class="advent-grid compact"
@@ -235,7 +209,6 @@
                 View quote
               </button>
               <small class="advent-status">Opened</small>
->>>>>>> c0da1529
             {% elif is_openable %}
               <form class="open-day-form" method="POST" action="{{ url_for(open_endpoint, day=day) }}">
                 {% if day_override %}

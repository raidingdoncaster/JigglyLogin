{% extends "base.html" %}

{% block page_settings %}
  {% set container_class = 'is-wide' %}
{% endblock %}

{% block content %}
<section class="bulletin-admin">
  <div class="bulletin-admin__header">
    <div>
      <p class="bulletin-admin__eyebrow">Community Ops</p>
      <h1>📰 Community Bulletin</h1>
      <p>Monitor analytics, moderate comments, and compose new posts with the responsive builder.</p>
    </div>
  </div>

  {% if not supabase_enabled %}
    <div class="bulletin-admin__alert">
      <strong>Supabase is disabled.</strong>
      <p>Enable Supabase credentials to manage the Community Bulletin.</p>
    </div>
  {% else %}
    <div class="bulletin-admin__stats">
      <div class="stat-card">
        <p>Total Posts</p>
        <strong>{{ stats.total_posts }}</strong>
      </div>
      <div class="stat-card">
        <p>Published</p>
        <strong>{{ stats.published_posts }}</strong>
      </div>
      <div class="stat-card">
        <p>Featured</p>
        <strong>{{ stats.featured_posts }}</strong>
      </div>
      <div class="stat-card">
        <p>Likes Logged</p>
        <strong>{{ stats.total_likes }}</strong>
      </div>
      <div class="stat-card">
        <p>Total Comments</p>
        <strong>{{ stats.total_comments }}</strong>
      </div>
    </div>

    <div class="bulletin-admin__grid">
      <section class="bulletin-card">
        <div class="bulletin-card__head">
          <div>
            <h2>Posts</h2>
            <p>Tap a row to edit in the builder.</p>
          </div>
        </div>
        <div class="bulletin-table__wrap">
          <table class="bulletin-table">
            <thead>
              <tr>
                <th>Title</th>
                <th>Status</th>
                <th>Published</th>
                <th>Feature</th>
                <th>Actions</th>
              </tr>
            </thead>
            <tbody>
              {% for post in posts %}
              <tr>
                <td>
                  <strong>{{ post.title }}</strong>
                  <small>{{ post.slug }}</small>
                </td>
                <td>
                  <span class="status-pill status-{{ (post.status or 'draft')|lower }}">{{ post.status or 'draft' }}</span>
                </td>
                <td>{{ post.published_at|to_date if post.published_at else '—' }}</td>
                <td>
                  <button type="button"
                          class="pill-btn {{ 'is-active' if post.is_featured else '' }}"
                          data-feature-post
                          data-post-id="{{ post.id }}"
                          data-featured="{{ 'true' if post.is_featured else 'false' }}">
                    {{ '★ Featured' if post.is_featured else '☆ Feature' }}
                  </button>
                </td>
                <td>
                  <div class="table-actions">
                    <button type="button"
                            class="pill-btn"
                            data-edit-post
                            data-post-id="{{ post.id }}">Edit</button>
                    <button type="button"
                            class="pill-btn is-danger"
                            data-delete-post
                            data-post-id="{{ post.id }}">Delete</button>
                    {% if post.slug %}
                      <a class="pill-btn is-link" href="{{ url_for('community_bulletin_post', slug=post.slug) }}" target="_blank" rel="noopener">View</a>
                    {% endif %}
                  </div>
                </td>
              </tr>
              {% else %}
              <tr>
                <td colspan="5">No posts yet. Create one using the builder below.</td>
              </tr>
              {% endfor %}
            </tbody>
          </table>
        </div>
      </section>

      <section class="bulletin-card">
        <h2>Latest Comments</h2>
        <ul class="bulletin-comments">
          {% for comment in latest_comments %}
          <li>
            <div class="comment-meta">
              <img src="{{ comment.avatar }}" alt="{{ comment.trainer_username }}" />
              <div>
                <strong>{{ comment.trainer_username }}</strong>
                <small>{{ comment.created_at|to_date }} · {{ comment.post_title or 'Unknown post' }}</small>
              </div>
            </div>
            <p>{{ comment.body }}</p>
            <form method="post" action="{{ url_for('admin_bulletin_delete_comment_route', comment_id=comment.id) }}">
              <button type="submit" class="pill-btn is-danger">Delete</button>
            </form>
          </li>
          {% else %}
          <li>No comments yet.</li>
          {% endfor %}
        </ul>
      </section>
    </div>

    <section class="bulletin-card bulletin-actions">
      <div class="bulletin-card__head">
        <div>
          <h2>Community Bulletin Actions</h2>
          <p>Launch focused workflows without crowding the dashboard.</p>
        </div>
      </div>
      <div class="bulletin-actions__buttons">
        <button type="button" class="pill-btn is-primary" data-open-modal="builder" data-new-post>✏️ Compose Post</button>
        <button type="button" class="pill-btn" data-open-modal="author">➕ Add Author</button>
        <button type="button" class="pill-btn" data-open-modal="author-list">👥 View Authors</button>
      </div>
    </section>

    <div class="bulletin-modal" data-modal="builder">
      <div class="bulletin-modal__backdrop" data-modal-close></div>
      <div class="bulletin-modal__dialog is-wide">
        <header class="bulletin-modal__header">
          <div>
            <h3>Post Builder</h3>
            <p>Craft responsive stories with reusable section blocks.</p>
          </div>
          <button type="button" class="pill-btn is-secondary" data-modal-close aria-label="Close builder">✕</button>
        </header>
        <div class="bulletin-modal__body">
          <section class="bulletin-builder"
                   data-bulletin-builder
                   data-posts='{{ posts|tojson|safe }}'
                   data-authors='{{ authors|tojson|safe }}'>
            <div class="bulletin-card__head">
              <div>
                <h2>Post Details</h2>
                <p>Set the essentials before adding section blocks.</p>
              </div>
              <button type="button" class="pill-btn is-secondary" data-reset-builder>Reset</button>
            </div>
            <form id="bulletinBuilderForm">
              <input type="hidden" name="id">
              <div class="builder-grid">
                <label>
                  <span>Title</span>
                  <input type="text" name="title" required>
                </label>
                <label>
                  <span>Slug</span>
                  <input type="text" name="slug" required>
                </label>
                <label>
                  <span>Summary</span>
                  <textarea name="summary" rows="2"></textarea>
                </label>
                <label>
                  <span>Author</span>
                  <select name="author_id">
                    <option value="">— Select author —</option>
                  </select>
                </label>
                <label>
                  <span>Primary Tag</span>
                  <input type="text" name="tag" placeholder="Events">
                </label>
                <label>
                  <span>Category</span>
                  <input type="text" name="category" placeholder="Events">
                </label>
                <label>
                  <span>Read Time</span>
                  <input type="text" name="read_time" placeholder="5 min read">
                </label>
                <label>
                  <span>Hero Image URL</span>
                  <div class="input-with-btn">
                    <input type="text" name="hero_image" placeholder="https://.../heroes/slug.webp">
                    <button type="button" class="pill-btn is-secondary" data-upload-target="hero_image" data-upload-type="hero">Upload</button>
                  </div>
                </label>
                <label>
                  <span>Header Image URL</span>
                  <div class="input-with-btn">
                    <input type="text" name="header_image" placeholder="https://.../slides/slug/slide-01.webp">
                    <button type="button" class="pill-btn is-secondary" data-upload-target="header_image" data-upload-type="header">Upload</button>
                  </div>
                </label>
                <label>
                  <span>Tags (comma separated)</span>
                  <input type="text" name="tags" placeholder="events, go tour, tips">
                </label>
                <label>
                  <span>Status</span>
                  <select name="status">
                    <option value="draft">Draft</option>
                    <option value="scheduled">Scheduled</option>
                    <option value="published">Published</option>
                  </select>
                </label>
                <label>
                  <span>Published At</span>
                  <input type="datetime-local" name="published_at">
                </label>
                <label>
                  <span>Scheduled Publish</span>
                  <input type="datetime-local" name="scheduled_publish_at">
                </label>
                <label class="checkbox-field">
                  <input type="checkbox" name="is_featured">
                  <span>Feature on bulletin landing</span>
                </label>
              </div>

              <div class="builder-sections__head">
                <h3>Sections</h3>
                <button type="button" class="pill-btn" data-add-section>+ Add Section</button>
              </div>
              <div class="builder-sections" data-builder-sections>
                <p class="builder-sections__empty">No sections yet. Add a block to begin.</p>
              </div>

              <div class="builder-actions">
                <button type="submit" class="pill-btn is-primary">Save Post</button>
              </div>
            </form>
          </section>
        </div>
      </div>
    </div>

    <div class="bulletin-modal" data-modal="author">
      <div class="bulletin-modal__backdrop" data-modal-close></div>
      <div class="bulletin-modal__dialog">
        <header class="bulletin-modal__header">
          <div>
            <h3>New Author Profile</h3>
            <p>Set up writers once and reuse them across posts.</p>
          </div>
          <button type="button" class="pill-btn is-secondary" data-modal-close aria-label="Close author modal">✕</button>
        </header>
        <div class="bulletin-modal__body">
          <form id="authorForm" class="builder-grid">
            <input type="hidden" name="id">
            <label>
              <span>Display Name</span>
              <input type="text" name="display_name" required>
            </label>
            <label>
              <span>Avatar URL</span>
              <div class="input-with-btn">
                <input type="text" name="avatar_url" placeholder="https://.../authors/avatar.webp">
                <button type="button" class="pill-btn is-secondary" data-upload-target="avatar_url" data-upload-type="author">Upload</button>
              </div>
            </label>
            <label>
              <span>Website / Link</span>
              <input type="text" name="link_url" placeholder="https://example.com">
            </label>
            <label>
              <span>Bio</span>
              <textarea name="bio" rows="2"></textarea>
            </label>
            <label>
              <span>Social Handles (JSON or icon|label|url per line)</span>
              <textarea name="social_handles" rows="2" placeholder='[{"icon":"📸","label":"Instagram","url":"https://"}]'></textarea>
            </label>
            <div class="builder-actions">
              <button type="submit" class="pill-btn is-primary">Save Author</button>
            </div>
          </form>
        </div>
      </div>
    </div>

    <div class="bulletin-modal" data-modal="author-list">
      <div class="bulletin-modal__backdrop" data-modal-close></div>
      <div class="bulletin-modal__dialog">
        <header class="bulletin-modal__header">
          <div>
            <h3>Author Profiles</h3>
            <p>Review existing writers and their bios.</p>
          </div>
          <button type="button" class="pill-btn is-secondary" data-modal-close aria-label="Close author list">✕</button>
        </header>
        <div class="bulletin-modal__body">
          <div class="author-list">
            {% for author in authors %}
            <article class="author-card">
              <div class="author-card__head">
                <img src="{{ (author.avatar_url or 'avatars/avatar1.png')|bulletin_media }}" alt="{{ author.display_name }}">
                <div>
                  <strong>{{ author.display_name }}</strong>
                  {% if author.link_url %}
                  <a href="{{ author.link_url }}" target="_blank" rel="noopener">{{ author.link_url }}</a>
                  {% endif %}
                </div>
              </div>
              {% if author.bio %}
              <p>{{ author.bio }}</p>
              {% endif %}
              {% set socials = author.social_handles or [] %}
              {% if socials %}
              <div class="author-card__socials">
                {% for handle in socials %}
                <span>{{ handle.icon or '🔗' }} {{ handle.label }}</span>
                {% endfor %}
              </div>
              {% endif %}
              <div class="author-card__actions">
                <button type="button"
                        class="pill-btn is-secondary"
                        data-edit-author
                        data-author-id="{{ author.id }}">Edit</button>
                <button type="button"
                        class="pill-btn is-danger"
                        data-delete-author
                        data-author-id="{{ author.id }}">Delete</button>
              </div>
            </article>
            {% else %}
            <p class="author-list__empty">No authors yet. Add your first profile from the actions panel.</p>
            {% endfor %}
          </div>
        </div>
      </div>
    </div>
  {% endif %}
</section>

<style>
.bulletin-admin__header { margin-bottom: 18px; }
.bulletin-admin__eyebrow {
  text-transform: uppercase;
  letter-spacing: 0.3em;
  font-size: 0.7rem;
  color: #94a3b8;
  margin-bottom: 6px;
}
.bulletin-admin__alert {
  padding: 18px;
  border-radius: 16px;
  background: #fef2f2;
  color: #b91c1c;
}
.bulletin-admin__stats {
  display: grid;
  grid-template-columns: repeat(auto-fit, minmax(140px, 1fr));
  gap: 12px;
  margin-bottom: 20px;
}
.stat-card {
  padding: 16px;
  border-radius: 18px;
  background: #fff;
  box-shadow: 0 10px 24px rgba(15, 23, 42, 0.1);
}
.stat-card p { margin: 0; font-size: 0.85rem; color: #64748b; }
.stat-card strong { font-size: 1.6rem; }

.bulletin-admin__grid {
  display: grid;
  grid-template-columns: 2fr 1fr;
  gap: 18px;
  margin-bottom: 24px;
}
.bulletin-card {
  padding: 18px;
  border-radius: 20px;
  background: #fff;
  box-shadow: 0 12px 28px rgba(15, 23, 42, 0.1);
}
.bulletin-card__head {
  display: flex;
  justify-content: space-between;
  gap: 12px;
  flex-wrap: wrap;
  align-items: center;
  margin-bottom: 12px;
}
.bulletin-table__wrap {
  overflow: auto;
  max-height: 460px;
}
.bulletin-table {
  width: 100%;
  border-collapse: collapse;
  font-size: 0.9rem;
}
.bulletin-table th,
.bulletin-table td {
  padding: 10px;
  border-bottom: 1px solid #e2e8f0;
  text-align: left;
  vertical-align: top;
}
.bulletin-table strong { display: block; }
.bulletin-table small { color: #64748b; }
.status-pill {
  display: inline-flex;
  padding: 4px 10px;
  border-radius: 999px;
  font-size: 0.75rem;
  text-transform: capitalize;
}
.status-published { background: #ecfdf5; color: #047857; }
.status-draft { background: #f1f5f9; color: #0f172a; }
.status-scheduled { background: #fff7ed; color: #b45309; }
.table-actions {
  display: flex;
  gap: 6px;
  flex-wrap: wrap;
}
.pill-btn {
  border: none;
  border-radius: 999px;
  padding: 6px 14px;
  font-weight: 600;
  cursor: pointer;
  background: #eef2ff;
  color: #0f172a;
}
.pill-btn.is-link { background: #dbeafe; color: #1d4ed8; text-decoration: none; display: inline-flex; align-items: center; }
.pill-btn.is-active { background: #fde68a; color: #92400e; }
.pill-btn.is-secondary { background: #f8fafc; }
.pill-btn.is-danger { background: #fee2e2; color: #b91c1c; }
.pill-btn.is-primary { background: #0f172a; color: #fff; }

.bulletin-comments {
  list-style: none;
  margin: 0;
  padding: 0;
  display: flex;
  flex-direction: column;
  gap: 16px;
  max-height: 460px;
  overflow-y: auto;
  padding-right: 6px;
}
.bulletin-comments li {
  border-bottom: 1px solid #e2e8f0;
  padding-bottom: 12px;
}
.comment-meta {
  display: flex;
  gap: 10px;
  align-items: center;
}
.comment-meta img {
  width: 38px;
  height: 38px;
  border-radius: 999px;
  object-fit: cover;
}
.bulletin-comments p { margin: 6px 0; }

.bulletin-builder {
  padding: 18px;
  border-radius: 20px;
  background: #fff;
  box-shadow: 0 12px 28px rgba(15, 23, 42, 0.1);
}
.bulletin-actions__buttons {
  display: flex;
  flex-wrap: wrap;
  gap: 12px;
}
.bulletin-modal {
  position: fixed;
  inset: 0;
  display: none;
  align-items: center;
  justify-content: center;
  z-index: 1100;
}
.bulletin-modal.is-open {
  display: flex;
}
.bulletin-modal__backdrop {
  position: absolute;
  inset: 0;
  background: rgba(2, 6, 23, 0.75);
}
.bulletin-modal__dialog {
  position: relative;
  background: #f8fafc;
  border-radius: 24px;
  width: min(640px, 95vw);
  min-height: 0;
  max-height: 92vh;
  overflow: hidden;
  display: flex;
  flex-direction: column;
  min-height: 0;
  box-shadow: 0 30px 80px rgba(2, 6, 23, 0.35);
}
.bulletin-modal__dialog.is-wide {
  width: min(1200px, 96vw);
}
.bulletin-modal__header {
  display: flex;
  justify-content: space-between;
  align-items: center;
  gap: 12px;
  padding: 18px 24px;
  border-bottom: 1px solid #e2e8f0;
}
.bulletin-modal__body {
  padding: 24px;
  overflow-y: auto;
  flex: 1;
  min-height: 0;
  -webkit-overflow-scrolling: touch;
<<<<<<< HEAD
  overscroll-behavior: contain;
=======
>>>>>>> c0da1529
}
body.modal-open {
  overflow: hidden;
}
.author-list {
  display: flex;
  flex-direction: column;
  gap: 14px;
}
.author-card {
  background: #fff;
  border-radius: 18px;
  padding: 14px;
  border: 1px solid #e2e8f0;
}
.author-card__head {
  display: flex;
  gap: 12px;
  align-items: center;
  margin-bottom: 6px;
}
.author-card__head img {
  width: 48px;
  height: 48px;
  border-radius: 999px;
  object-fit: cover;
}
.author-card__socials {
  display: flex;
  flex-wrap: wrap;
  gap: 8px;
  font-size: 0.8rem;
  color: #475569;
}
.author-card__actions {
  display: flex;
  gap: 8px;
  margin-top: 10px;
  flex-wrap: wrap;
}
.author-list__empty {
  text-align: center;
  color: #94a3b8;
}
.builder-grid {
  display: grid;
  grid-template-columns: repeat(auto-fit, minmax(220px, 1fr));
  gap: 14px;
  margin-bottom: 16px;
}
.builder-grid label {
  display: flex;
  flex-direction: column;
  gap: 6px;
  font-size: 0.85rem;
  color: #475569;
}
.builder-grid input,
.builder-grid select,
.builder-grid textarea {
  border-radius: 12px;
  border: 1px solid #cbd5f5;
  padding: 10px;
  font: inherit;
}
.input-with-btn {
  display: flex;
  gap: 8px;
  align-items: center;
}
.input-with-btn input {
  flex: 1;
}
.input-with-btn button {
  flex-shrink: 0;
}
.help-tip {
  border: none;
  width: 22px;
  height: 22px;
  border-radius: 999px;
  background: #1d4ed8;
  color: #fff;
  font-weight: 700;
  cursor: pointer;
  position: relative;
}
.help-tip::after {
  content: attr(data-tooltip);
  position: absolute;
  bottom: calc(100% + 10px);
  left: 50%;
  transform: translateX(-50%);
  background: #0f172a;
  color: #fff;
  padding: 8px 12px;
  border-radius: 10px;
  font-size: 0.75rem;
  line-height: 1.2;
  width: min(240px, 60vw);
  opacity: 0;
  pointer-events: none;
  transition: opacity 0.2s ease;
  z-index: 5;
}
.help-tip:focus::after,
.help-tip:hover::after {
  opacity: 1;
}
.checkbox-field {
  flex-direction: row;
  align-items: center;
  gap: 8px;
}
.builder-sections__head {
  display: flex;
  justify-content: space-between;
  align-items: center;
  margin-bottom: 10px;
}
.builder-sections__empty {
  text-align: center;
  color: #94a3b8;
  background: #f8fafc;
  border-radius: 16px;
  padding: 14px;
}
.builder-section {
  border: 1px solid #e2e8f0;
  border-radius: 16px;
  padding: 14px;
  margin-bottom: 12px;
  background: #f8fafc;
}
.builder-section__controls {
  align-items: center;
}
.builder-section__row {
  display: grid;
  grid-template-columns: repeat(auto-fit, minmax(160px, 1fr));
  gap: 10px;
  margin-bottom: 8px;
}
.section-config {
  display: flex;
  flex-direction: column;
  gap: 10px;
}
.list-block {
  display: flex;
  flex-direction: column;
  gap: 10px;
}
.list-row {
  display: grid;
  grid-template-columns: repeat(auto-fit, minmax(140px, 1fr));
  gap: 8px;
  align-items: center;
  background: #fff;
  border-radius: 12px;
  padding: 10px;
  border: 1px solid #e2e8f0;
}
.builder-section textarea {
  width: 100%;
  min-height: 90px;
  border-radius: 12px;
  border: 1px solid #cbd5f5;
  padding: 10px;
  font-family: var(--font-mono, monospace);
}
.builder-section__actions {
  display: flex;
  justify-content: flex-end;
  gap: 8px;
}
.builder-actions {
  text-align: right;
  margin-top: 10px;
}

@media (max-width: 1024px) {
  .bulletin-admin__grid {
    grid-template-columns: 1fr;
  }
}
</style>

{% if supabase_enabled %}
<input type="file" id="bulletinUploadInput" accept="image/*" hidden>
<script>
(function () {
  var builder = document.querySelector("[data-bulletin-builder]");
  if (!builder) return;

  var posts = [];
  var authors = [];
  try { posts = JSON.parse(builder.dataset.posts || "[]"); } catch (err) { posts = []; }
  try { authors = JSON.parse(builder.dataset.authors || "[]"); } catch (err) { authors = []; }
  var authorMap = {};

  var modalRegistry = {};
  document.querySelectorAll("[data-modal]").forEach(function (modal) {
    var key = modal.dataset.modal;
    if (key) {
      modalRegistry[key] = modal;
    }
    modal.addEventListener("click", function (evt) {
      if (evt.target.classList.contains("bulletin-modal__backdrop") || evt.target.closest("[data-modal-close]")) {
        closeModal(modal);
      }
    });
  });

  function openModal(name) {
    var modal = modalRegistry[name];
    if (!modal) return;
    modal.classList.add("is-open");
    document.body.classList.add("modal-open");
  }

  function closeModal(modal) {
    if (!modal) return;
    modal.classList.remove("is-open");
    if (!document.querySelector(".bulletin-modal.is-open")) {
      document.body.classList.remove("modal-open");
    }
  }

  var SECTION_TIPS = {
    "rich_text": "Stack multi-paragraph stories. Blank lines create new paragraphs and you can drop in simple HTML (bold, italics, anchors).",
    "detail-grid": "Great for schedules or quick stats. Add as many label/value pairs as you need.",
    "callouts": "Use short highlight cards with an optional emoji, heading, and supporting copy.",
    "carousel": "Upload a swipeable gallery. Each slide takes a Supabase image plus caption, and you can link out to a full album.",
    "media-block": "Insert a standalone photo with caption/credit. Ideal for inline photography between text sections.",
    "link-list": "Group external resources such as RSVP links, documents, or how-to guides.",
  };

  var form = document.getElementById("bulletinBuilderForm");
  var authorSelect = form.querySelector("select[name='author_id']");
  var sectionsContainer = form.querySelector("[data-builder-sections]");
  var addSectionBtn = form.querySelector("[data-add-section]");
  var resetBtns = document.querySelectorAll("[data-reset-builder]");
  var featureButtons = document.querySelectorAll("[data-feature-post]");
  var editButtons = document.querySelectorAll("[data-edit-post]");
  var deletePostButtons = document.querySelectorAll("[data-delete-post]");
  var currentPostId = null;
  var uploadInput = document.getElementById("bulletinUploadInput");
  var pendingUploadTarget = null;
  var pendingUploadElement = null;
  var pendingUploadType = null;
  var authorForm = document.getElementById("authorForm");
  var authorIdInput = authorForm ? authorForm.querySelector("[name='id']") : null;

  authors.forEach(function (author) {
    if (author && author.id) {
      authorMap[author.id] = author;
    }
    var opt = document.createElement("option");
    opt.value = author.id;
    opt.textContent = author.display_name;
    authorSelect.appendChild(opt);
  });

  function localDateValue(isoString) {
    if (!isoString) return "";
    try {
      var dt = new Date(isoString);
      var iso = dt.toISOString();
      return iso.substring(0, 16);
    } catch (err) {
      return "";
    }
  }

  function createSectionRow(section) {
    var block = document.createElement("div");
    block.className = "builder-section";
    var sectionType = section && (section.section_type || section.type) ? (section.section_type || section.type) : "rich_text";
    block.innerHTML = `
      <div class="builder-section__row builder-section__controls">
        <label>
          <span>Section Type</span>
          <select name="section_type">
            <option value="rich_text">Rich Text</option>
            <option value="detail-grid">Detail Grid</option>
            <option value="callouts">Callouts</option>
            <option value="carousel">Carousel</option>
            <option value="media-block">Photo Block</option>
            <option value="link-list">Link List</option>
          </select>
        </label>
        <button type="button" class="help-tip" data-tooltip="" aria-label="Section help tooltip">?</button>
      </div>
      <label>
        <span>Heading</span>
        <input type="text" name="section_heading">
      </label>
      <div class="section-config" data-section-config></div>
      <div class="builder-section__actions">
        <button type="button" class="pill-btn is-secondary" data-move-up>▲</button>
        <button type="button" class="pill-btn is-secondary" data-move-down>▼</button>
        <button type="button" class="pill-btn is-danger" data-remove-section>Remove</button>
      </div>
    `;
    block.querySelector("[name='section_type']").value = sectionType;
    block.querySelector("[name='section_heading']").value = section && section.title ? section.title : "";
    renderSectionConfig(block, section);
    block.addEventListener("click", function (evt) {
      if (evt.target.matches("[data-remove-section]")) {
        block.remove();
        if (!sectionsContainer.children.length) {
          sectionsContainer.innerHTML = '<p class="builder-sections__empty">No sections yet. Add a block to begin.</p>';
        }
      }
      if (evt.target.matches("[data-move-up]")) {
        var prev = block.previousElementSibling;
        if (prev) sectionsContainer.insertBefore(block, prev);
      }
      if (evt.target.matches("[data-move-down]")) {
        var next = block.nextElementSibling;
        if (next) sectionsContainer.insertBefore(next, block);
      }
    });
    return block;
  }

  function ensureHelpTip(block, type) {
    var tip = block.querySelector(".help-tip");
    if (tip) {
      tip.dataset.tooltip = SECTION_TIPS[type] || "Configure this section.";
    }
  }

  function renderSectionConfig(block, section) {
    var type = block.querySelector("[name='section_type']").value || "rich_text";
    ensureHelpTip(block, type);
    var payload = (section && section.payload) || {};
    var config = block.querySelector("[data-section-config]");
    config.innerHTML = "";

    function setRichText(data) {
      var text = "";
      if (data && Array.isArray(data.body)) {
        text = data.body.join("\n\n");
      }
      config.innerHTML = `
        <label>
          <span>Content</span>
          <textarea rows="4" data-rich-text placeholder="Write your paragraphs. Use blank lines to separate blocks."></textarea>
        </label>
      `;
      config.querySelector("[data-rich-text]").value = text;
    }

    function addDetailRow(list, data) {
      var row = document.createElement("div");
      row.className = "list-row";
      row.dataset.detailRow = "true";
      row.innerHTML = `
        <input type="text" data-detail-label placeholder="Label" value="${data && data.label ? data.label : ""}">
        <input type="text" data-detail-value placeholder="Value" value="${data && data.value ? data.value : ""}">
        <input type="text" data-detail-meta placeholder="Meta (optional)" value="${data && data.meta ? data.meta : ""}">
        <button type="button" class="pill-btn is-danger" data-remove-row>Remove</button>
      `;
      list.appendChild(row);
    }

    function addCalloutRow(list, data) {
      var row = document.createElement("div");
      row.className = "list-row";
      row.dataset.calloutRow = "true";
      row.innerHTML = `
        <input type="text" data-callout-icon placeholder="Icon/Emoji" value="${data && data.icon ? data.icon : ""}">
        <input type="text" data-callout-heading placeholder="Heading" value="${data && data.heading ? data.heading : ""}">
        <input type="text" data-callout-body placeholder="Body" value="${data && data.body ? data.body : ""}">
        <button type="button" class="pill-btn is-danger" data-remove-row>Remove</button>
      `;
      list.appendChild(row);
    }

    function addSlideRow(list, data) {
      var row = document.createElement("div");
      row.className = "list-row";
      row.dataset.slideRow = "true";
      row.innerHTML = `
        <div class="input-with-btn">
          <input type="text" data-slide-image placeholder="Image URL" value="${data && data.image ? data.image : ""}">
          <button type="button" class="pill-btn is-secondary" data-upload-ref="prev" data-upload-type="slide">Upload</button>
        </div>
        <input type="text" data-slide-caption placeholder="Caption" value="${data && data.caption ? data.caption : ""}">
        <button type="button" class="pill-btn is-danger" data-remove-row>Remove</button>
      `;
      list.appendChild(row);
    }

    function addLinkRow(list, data) {
      var row = document.createElement("div");
      row.className = "list-row";
      row.dataset.linkRow = "true";
      row.innerHTML = `
        <input type="text" data-link-label placeholder="Label" value="${data && data.label ? data.label : ""}">
        <input type="text" data-link-url placeholder="URL" value="${data && data.url ? data.url : ""}">
        <input type="text" data-link-description placeholder="Description" value="${data && data.description ? data.description : ""}">
        <button type="button" class="pill-btn is-danger" data-remove-row>Remove</button>
      `;
      list.appendChild(row);
    }

    if (type === "rich_text") {
      setRichText(payload);
    } else if (type === "detail-grid") {
      config.innerHTML = `
        <div class="list-block" data-detail-list></div>
        <button type="button" class="pill-btn is-secondary" data-add-detail>+ Add Row</button>
      `;
      var list = config.querySelector("[data-detail-list]");
      (payload.details || []).forEach(function (detail) { addDetailRow(list, detail); });
      if (!list.children.length) addDetailRow(list);
    } else if (type === "callouts") {
      config.innerHTML = `
        <div class="list-block" data-callout-list></div>
        <button type="button" class="pill-btn is-secondary" data-add-callout>+ Add Callout</button>
      `;
      var calloutList = config.querySelector("[data-callout-list]");
      (payload.callouts || []).forEach(function (callout) { addCalloutRow(calloutList, callout); });
      if (!calloutList.children.length) addCalloutRow(calloutList);
    } else if (type === "carousel") {
      config.innerHTML = `
        <div class="list-block" data-slide-list></div>
        <button type="button" class="pill-btn is-secondary" data-add-slide>+ Add Slide</button>
        <label>
          <span>Album URL</span>
          <input type="text" data-carousel-album placeholder="https://..." value="${payload.album_url || ""}">
        </label>
        <label>
          <span>Description</span>
          <textarea rows="3" data-carousel-description placeholder="Optional context">${payload.description || ""}</textarea>
        </label>
      `;
      var slideList = config.querySelector("[data-slide-list]");
      (payload.slides || []).forEach(function (slide) { addSlideRow(slideList, slide); });
      if (!slideList.children.length) addSlideRow(slideList);
    } else if (type === "media-block") {
      var fullbleed = payload.fullbleed;
      if (typeof fullbleed === "string") {
        fullbleed = fullbleed.toLowerCase() === "true";
      } else {
        fullbleed = !!fullbleed;
      }
      config.innerHTML = `
        <label>
          <span>Image</span>
          <div class="input-with-btn">
            <input type="text" data-media-image placeholder="https://.../attachments/photo.webp" value="${payload.image || ""}">
            <button type="button" class="pill-btn is-secondary" data-upload-ref="prev" data-upload-type="media">Upload</button>
          </div>
        </label>
        <label>
          <span>Alt text</span>
          <input type="text" data-media-alt placeholder="Describe the image" value="${payload.alt || ""}">
        </label>
        <label>
          <span>Caption</span>
          <textarea rows="2" data-media-caption placeholder="Shown beneath the image">${payload.caption || ""}</textarea>
        </label>
        <label>
          <span>Photo credit</span>
          <input type="text" data-media-credit placeholder="Photo by…" value="${payload.credit || ""}">
        </label>
        <label class="checkbox-field">
          <input type="checkbox" data-media-fullbleed ${fullbleed ? "checked" : ""}>
          <span>Make this image full-width</span>
        </label>
      `;
    } else if (type === "link-list") {
      config.innerHTML = `
        <div class="list-block" data-link-list></div>
        <button type="button" class="pill-btn is-secondary" data-add-link>+ Add Link</button>
      `;
      var linkList = config.querySelector("[data-link-list]");
      (payload.links || []).forEach(function (link) { addLinkRow(linkList, link); });
      if (!linkList.children.length) addLinkRow(linkList);
    }
  }

  function clearSections() {
    sectionsContainer.innerHTML = '<p class="builder-sections__empty">No sections yet. Add a block to begin.</p>';
  }

  function addSection(section) {
    if (sectionsContainer.querySelector(".builder-sections__empty")) {
      sectionsContainer.innerHTML = "";
    }
    sectionsContainer.appendChild(createSectionRow(section));
  }

  addSectionBtn.addEventListener("click", function () {
    addSection();
  });

  function resetBuilder() {
    currentPostId = null;
    form.reset();
    form.elements.id.value = "";
    clearSections();
  }

  resetBtns.forEach(function (btn) {
    btn.addEventListener("click", function () {
      resetBuilder();
    });
  });

  function resetAuthorForm() {
    if (!authorForm) return;
    authorForm.reset();
    if (authorIdInput) {
      authorIdInput.value = "";
    }
  }

  function populateAuthorForm(author) {
    if (!authorForm || !author) return;
    resetAuthorForm();
    if (authorIdInput) {
      authorIdInput.value = author.id || "";
    }
    authorForm.elements.display_name.value = author.display_name || "";
    authorForm.elements.avatar_url.value = author.avatar_url || "";
    authorForm.elements.link_url.value = author.link_url || "";
    authorForm.elements.bio.value = author.bio || "";
    var handles = author.social_handles;
    if (!handles) {
      authorForm.elements.social_handles.value = "";
    } else if (typeof handles === "string") {
      authorForm.elements.social_handles.value = handles;
    } else {
      authorForm.elements.social_handles.value = JSON.stringify(handles, null, 2);
    }
  }

  document.addEventListener("click", function (evt) {
    var trigger = evt.target.closest("[data-open-modal]");
    if (trigger) {
      evt.preventDefault();
      if (trigger.hasAttribute("data-new-post")) {
        resetBuilder();
      }
      if ((trigger.dataset.openModal || "") === "author" && !trigger.dataset.authorId) {
        resetAuthorForm();
      }
      openModal(trigger.dataset.openModal);
    }

    var editAuthorBtn = evt.target.closest("[data-edit-author]");
    if (editAuthorBtn) {
      var author = authorMap[editAuthorBtn.dataset.authorId];
      if (author) {
        populateAuthorForm(author);
        openModal("author");
      }
    }

    var deleteAuthorBtn = evt.target.closest("[data-delete-author]");
    if (deleteAuthorBtn) {
      var authorId = deleteAuthorBtn.dataset.authorId;
      if (authorId && confirm("Delete this author profile?")) {
        fetch("/admin/community-bulletin/author/" + authorId + "/delete", {
          method: "POST",
        })
          .then(function (resp) { return resp.json(); })
          .then(function (data) {
            if (!data.deleted) throw new Error(data.error || "Unable to delete author");
            alert("Author deleted.");
            window.location.reload();
          })
          .catch(function (err) {
            console.warn(err);
            alert(err.message || "Unable to delete author.");
          });
      }
    }
  });

  document.addEventListener("keydown", function (evt) {
    if (evt.key === "Escape") {
      var open = document.querySelector(".bulletin-modal.is-open");
      if (open) {
        closeModal(open);
      }
    }
  });

  sectionsContainer.addEventListener("change", function (evt) {
    if (evt.target.matches("select[name='section_type']")) {
      var block = evt.target.closest(".builder-section");
      renderSectionConfig(block, null);
    }
  });

  sectionsContainer.addEventListener("click", function (evt) {
    if (evt.target.matches("[data-add-detail]")) {
      var list = evt.target.closest(".section-config").querySelector("[data-detail-list]");
      var row = document.createElement("div");
      row.className = "list-row";
      row.dataset.detailRow = "true";
      row.innerHTML = `
        <input type="text" data-detail-label placeholder="Label">
        <input type="text" data-detail-value placeholder="Value">
        <input type="text" data-detail-meta placeholder="Meta">
        <button type="button" class="pill-btn is-danger" data-remove-row>Remove</button>
      `;
      list.appendChild(row);
    }
    if (evt.target.matches("[data-add-callout]")) {
      var cList = evt.target.closest(".section-config").querySelector("[data-callout-list]");
      var row = document.createElement("div");
      row.className = "list-row";
      row.dataset.calloutRow = "true";
      row.innerHTML = `
        <input type="text" data-callout-icon placeholder="Icon/Emoji">
        <input type="text" data-callout-heading placeholder="Heading">
        <input type="text" data-callout-body placeholder="Body">
        <button type="button" class="pill-btn is-danger" data-remove-row>Remove</button>
      `;
      cList.appendChild(row);
    }
    if (evt.target.matches("[data-add-slide]")) {
      var sList = evt.target.closest(".section-config").querySelector("[data-slide-list]");
      var row = document.createElement("div");
      row.className = "list-row";
      row.dataset.slideRow = "true";
      row.innerHTML = `
        <div class="input-with-btn">
          <input type="text" data-slide-image placeholder="Image URL">
          <button type="button" class="pill-btn is-secondary" data-upload-ref="prev" data-upload-type="slide">Upload</button>
        </div>
        <input type="text" data-slide-caption placeholder="Caption">
        <button type="button" class="pill-btn is-danger" data-remove-row>Remove</button>
      `;
      sList.appendChild(row);
    }
    if (evt.target.matches("[data-add-link]")) {
      var lList = evt.target.closest(".section-config").querySelector("[data-link-list]");
      var row = document.createElement("div");
      row.className = "list-row";
      row.dataset.linkRow = "true";
      row.innerHTML = `
        <input type="text" data-link-label placeholder="Label">
        <input type="text" data-link-url placeholder="URL">
        <input type="text" data-link-description placeholder="Description">
        <button type="button" class="pill-btn is-danger" data-remove-row>Remove</button>
      `;
      lList.appendChild(row);
    }
    if (evt.target.matches("[data-remove-row]")) {
      evt.target.closest(".list-row").remove();
    }
  });

  function loadPostIntoBuilder(postId) {
    var post = posts.find(function (p) { return p.id === postId; });
    if (!post) return;
    currentPostId = post.id;
    form.elements.id.value = post.id || "";
    form.elements.title.value = post.title || "";
    form.elements.slug.value = post.slug || "";
    form.elements.summary.value = post.summary || "";
    form.elements.author_id.value = post.author_id || "";
    form.elements.category.value = post.category || "";
    form.elements.tag.value = post.tag || "";
    form.elements.tags.value = (post.tags || []).join(", ");
    form.elements.read_time.value = post.read_time || "";
    form.elements.hero_image.value = post.hero_image || "";
    form.elements.header_image.value = post.header_image || "";
    form.elements.status.value = (post.status || "draft").toLowerCase();
    form.elements.published_at.value = localDateValue(post.published_at);
    form.elements.scheduled_publish_at.value = localDateValue(post.scheduled_publish_at);
    form.elements.is_featured.checked = !!post.is_featured;

    clearSections();
    (post.content_sections || []).forEach(function (section) {
      addSection(section);
    });
    if (!sectionsContainer.children.length) {
      clearSections();
    }
  }

  editButtons.forEach(function (btn) {
    btn.addEventListener("click", function () {
      loadPostIntoBuilder(btn.dataset.postId);
      openModal("builder");
    });
  });

  featureButtons.forEach(function (btn) {
    btn.addEventListener("click", function () {
      var postId = btn.dataset.postId;
      var featured = btn.dataset.featured === "true";
      fetch("/admin/community-bulletin/post/" + postId + "/feature", {
        method: "POST",
        headers: { "Content-Type": "application/json" },
        body: JSON.stringify({ is_featured: !featured }),
      })
      .then(function (resp) { return resp.json(); })
      .then(function (data) {
        if (typeof data.is_featured === "undefined") throw new Error(data.error || "Unable to update feature");
        btn.dataset.featured = data.is_featured ? "true" : "false";
        btn.classList.toggle("is-active", data.is_featured);
        btn.textContent = data.is_featured ? "★ Featured" : "☆ Feature";
        alert("Feature flag updated.");
        window.location.reload();
      })
      .catch(function (err) {
        console.warn(err);
        alert("Unable to update feature flag.");
      });
    });
  });

  deletePostButtons.forEach(function (btn) {
    btn.addEventListener("click", function () {
      var postId = btn.dataset.postId;
      if (!postId) return;
      if (!confirm("Delete this post? This cannot be undone.")) {
        return;
      }
      fetch("/admin/community-bulletin/post/" + postId + "/delete", {
        method: "POST",
      })
        .then(function (resp) { return resp.json(); })
        .then(function (data) {
          if (!data.deleted) throw new Error(data.error || "Unable to delete post");
          alert("Post deleted.");
          window.location.reload();
        })
        .catch(function (err) {
          console.warn(err);
          alert(err.message || "Unable to delete post.");
        });
    });
  });

  function readRichText(block) {
    var field = block.querySelector("[data-rich-text]");
    if (!field) return [];
    return field.value
      .split(/\n{2,}/)
      .map(function (p) { return p.trim(); })
      .filter(Boolean);
  }

  function readDetailRows(block) {
    return Array.from(block.querySelectorAll("[data-detail-row]")).map(function (row) {
      return {
        label: row.querySelector("[data-detail-label]").value,
        value: row.querySelector("[data-detail-value]").value,
        meta: row.querySelector("[data-detail-meta]").value,
      };
    }).filter(function (detail) { return detail.label || detail.value; });
  }

  function readCalloutRows(block) {
    return Array.from(block.querySelectorAll("[data-callout-row]")).map(function (row) {
      return {
        icon: row.querySelector("[data-callout-icon]").value,
        heading: row.querySelector("[data-callout-heading]").value,
        body: row.querySelector("[data-callout-body]").value,
      };
    }).filter(function (callout) { return callout.heading || callout.body; });
  }

  function readSlideRows(block) {
    return Array.from(block.querySelectorAll("[data-slide-row]")).map(function (row) {
      return {
        image: row.querySelector("[data-slide-image]").value,
        caption: row.querySelector("[data-slide-caption]").value,
      };
    }).filter(function (slide) { return slide.image; });
  }

  function readLinkRows(block) {
    return Array.from(block.querySelectorAll("[data-link-row]")).map(function (row) {
      return {
        label: row.querySelector("[data-link-label]").value,
        url: row.querySelector("[data-link-url]").value,
        description: row.querySelector("[data-link-description]").value,
      };
    }).filter(function (link) { return link.label || link.url; });
  }

  function collectSections() {
    return Array.from(sectionsContainer.querySelectorAll(".builder-section")).map(function (block) {
      var type = block.querySelector("[name='section_type']").value;
      var payload = {};
      if (type === "rich_text") {
        payload.body = readRichText(block);
      } else if (type === "detail-grid") {
        payload.details = readDetailRows(block);
      } else if (type === "callouts") {
        payload.callouts = readCalloutRows(block);
      } else if (type === "carousel") {
        payload.slides = readSlideRows(block);
        payload.album_url = (block.querySelector("[data-carousel-album]") || {}).value || "";
        payload.description = (block.querySelector("[data-carousel-description]") || {}).value || "";
      } else if (type === "media-block") {
        var imageInput = block.querySelector("[data-media-image]");
        var altInput = block.querySelector("[data-media-alt]");
        var captionInput = block.querySelector("[data-media-caption]");
        var creditInput = block.querySelector("[data-media-credit]");
        var fullbleedToggle = block.querySelector("[data-media-fullbleed]");
        payload.image = imageInput ? imageInput.value : "";
        payload.alt = altInput ? altInput.value : "";
        payload.caption = captionInput ? captionInput.value : "";
        payload.credit = creditInput ? creditInput.value : "";
        payload.fullbleed = fullbleedToggle ? fullbleedToggle.checked : false;
      } else if (type === "link-list") {
        payload.links = readLinkRows(block);
      }
      var sectionData = {
        section_type: type,
        heading: block.querySelector("[name='section_heading']").value,
        payload: payload,
      };
      if (type === "media-block" && !payload.image) {
        return null;
      }
      return sectionData;
    }).filter(Boolean);
  }

  form.addEventListener("submit", function (evt) {
    evt.preventDefault();
    var sectionsData = collectSections();
    var payload = {
      id: form.elements.id.value || null,
      title: form.elements.title.value,
      slug: form.elements.slug.value,
      summary: form.elements.summary.value,
      author_id: form.elements.author_id.value || null,
      category: form.elements.category.value,
      tag: form.elements.tag.value,
      read_time: form.elements.read_time.value,
      hero_image: form.elements.hero_image.value,
      header_image: form.elements.header_image.value,
      tags: (form.elements.tags.value || "").split(",").map(function (tag) { return tag.trim(); }).filter(Boolean),
      status: form.elements.status.value,
      published_at: form.elements.published_at.value,
      scheduled_publish_at: form.elements.scheduled_publish_at.value,
      is_featured: form.elements.is_featured.checked,
      sections: sectionsData,
    };
    fetch("/admin/community-bulletin/save", {
      method: "POST",
      headers: { "Content-Type": "application/json" },
      body: JSON.stringify(payload),
    })
      .then(function (resp) { return resp.json(); })
      .then(function (data) {
        if (!data.post) throw new Error(data.error || "Unable to save post");
        alert("Post saved! Refreshing data.");
        window.location.reload();
      })
      .catch(function (err) {
        console.warn(err);
        alert(err.message || "Unable to save post.");
      });
  });

  document.addEventListener("click", function (evt) {
    var btn = evt.target.closest("[data-upload-target], [data-upload-ref]");
    if (!btn) return;
    evt.preventDefault();
    pendingUploadType = btn.dataset.uploadType || "attachment";
    if (btn.dataset.uploadRef === "prev") {
      pendingUploadElement = btn.previousElementSibling;
      pendingUploadTarget = null;
    } else {
      pendingUploadTarget = btn.dataset.uploadTarget || null;
      pendingUploadElement = null;
    }
    uploadInput.value = "";
    uploadInput.click();
  });

  function setTargetValue(targetName, value) {
    if (!targetName) return;
    var field = document.querySelector("[name='" + targetName + "']");
    if (field) field.value = value;
  }

  function uploadAsset(file, type) {
    var formData = new FormData();
    formData.append("asset", file);
    return fetch("/admin/community-bulletin/upload?type=" + encodeURIComponent(type), {
      method: "POST",
      body: formData,
    }).then(function (resp) { return resp.json(); });
  }

  uploadInput.addEventListener("change", function () {
    if (!uploadInput.files.length) return;
    var file = uploadInput.files[0];
    uploadAsset(file, pendingUploadType || "attachment")
      .then(function (data) {
        if (!data.url) throw new Error(data.error || "Upload failed");
        if (pendingUploadElement) {
          pendingUploadElement.value = data.url;
        } else if (pendingUploadTarget) {
          setTargetValue(pendingUploadTarget, data.url);
        }
      })
      .catch(function (err) {
        console.warn(err);
        alert(err.message || "Upload failed");
      })
      .finally(function () {
        pendingUploadTarget = null;
        pendingUploadElement = null;
        pendingUploadType = null;
      });
  });

  authorForm && authorForm.addEventListener("submit", function (evt) {
    evt.preventDefault();
    var payload = {
      id: authorIdInput && authorIdInput.value ? authorIdInput.value : null,
      display_name: authorForm.elements.display_name.value,
      avatar_url: authorForm.elements.avatar_url.value,
      link_url: authorForm.elements.link_url.value,
      bio: authorForm.elements.bio.value,
      social_handles: authorForm.elements.social_handles.value,
    };
    fetch("/admin/community-bulletin/authors", {
      method: "POST",
      headers: { "Content-Type": "application/json" },
      body: JSON.stringify(payload),
    })
      .then(function (resp) { return resp.json(); })
      .then(function (data) {
        if (!data.author) throw new Error(data.error || "Unable to save author");
        alert("Author saved!");
        window.location.reload();
      })
      .catch(function (err) {
        console.warn(err);
        alert(err.message || "Unable to save author.");
      });
  });

  function setInitialSections() {
    if (!posts.length) {
      addSection();
    }
  }

  setInitialSections();
})();
</script>
{% endif %}
{% endblock %}<|MERGE_RESOLUTION|>--- conflicted
+++ resolved
@@ -537,13 +537,6 @@
 .bulletin-modal__body {
   padding: 24px;
   overflow-y: auto;
-  flex: 1;
-  min-height: 0;
-  -webkit-overflow-scrolling: touch;
-<<<<<<< HEAD
-  overscroll-behavior: contain;
-=======
->>>>>>> c0da1529
 }
 body.modal-open {
   overflow: hidden;
